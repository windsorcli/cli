--- conflicted
+++ resolved
@@ -59,11 +59,7 @@
       "matchManagers": ["gomod"],
       "matchDepNames": ["go"],
       "matchDepTypes": ["golang"],
-<<<<<<< HEAD
-      "rangeStrategy": "bump"
-=======
       "rangeStrategy": "replace"
->>>>>>> c4e4bfe6
     },
     {
       "description": "Update Taskfile dependencies",
