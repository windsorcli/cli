--- conflicted
+++ resolved
@@ -32,9 +32,8 @@
       - name: Install tools
         run: aqua install
 
-<<<<<<< HEAD
       - name: Cache Go Modules
-        uses: actions/cache@v3
+        uses: actions/cache@1bd1e32a3bdc45362d1e726936510720a7c30a57 # v4.2.0
         with:
           path: |
             ~/.cache/go-build
@@ -44,9 +43,8 @@
             ${{ runner.os }}-go-
   
       - name: Install Dependencies
-        run: go mod tidy
+        run: go install ./...
 
-=======
       - name: Install Windsor CLI from main branch
         shell: bash
         run: |
@@ -56,7 +54,6 @@
           chmod +x windsor
           ./windsor version
   
->>>>>>> 6d3ba3b3
       - name: Run tests
         run: task test
 
@@ -75,7 +72,7 @@
         run: aqua install
 
       - name: Cache Go Modules
-        uses: actions/cache@v3
+        uses: actions/cache@1bd1e32a3bdc45362d1e726936510720a7c30a57 # v4.2.0
         with:
           path: |
             ~/.cache/go-build
@@ -112,7 +109,7 @@
         run: aqua install
 
       - name: Cache Go Modules
-        uses: actions/cache@v3
+        uses: actions/cache@1bd1e32a3bdc45362d1e726936510720a7c30a57 # v4.2.0
         with:
           path: |
             ~/.cache/go-build
@@ -124,19 +121,21 @@
       - name: Install Dependencies
         run: go mod tidy
 
-      # - name: Import GPG key
-      #   id: import_gpg
-      #   uses: crazy-max/ghaction-import-gpg@v6
-      #   with:
-      #     gpg_private_key: ${{ secrets.GPG_PRIVATE_KEY }}
-      #     passphrase: ${{ secrets.GPG_PASSPHRASE }}
-          
+      - name: Import GPG key
+        id: import_gpg  # Add an ID to the step to reference its outputs
+        run: |
+          echo "${{ secrets.GPG_PRIVATE_KEY }}" | gpg --batch --import
+          echo "${{ secrets.GPG_PASSPHRASE }}" | gpg --batch --yes --passphrase-fd 0 --edit-key $(gpg --list-keys --with-colons | grep fpr | head -n 1 | cut -d: -f10) trust quit
+          # Capture the GPG fingerprint
+          fingerprint=$(gpg --list-keys --with-colons | grep fpr | head -n 1 | cut -d: -f10)
+          echo "GPG_FINGERPRINT=$fingerprint" >> $GITHUB_ENV
+
       - name: Run GoReleaser
         uses: goreleaser/goreleaser-action@9ed2f89a662bf1735a48bc8557fd212fa902bebf
         with:
-          # version: "~> v2"
+          version: "~> v2"
           args: release --clean
-        # env:
-        #   GITHUB_TOKEN: ${{ secrets.GITHUB_TOKEN }}
-        #   GPG_FINGERPRINT: ${{ steps.import_gpg.outputs.fingerprint }}
-        #   HOMEBREW_ACCESS: ${{ secrets.HOMEBREW_ACCESS }}
+        env:
+          GITHUB_TOKEN: ${{ secrets.GITHUB_TOKEN }}
+          GPG_FINGERPRINT: ${{ env.GPG_FINGERPRINT }}
+          HOMEBREW_CLI_WRITE_PAT: ${{ secrets.HOMEBREW_CLI_WRITE_PAT }}
