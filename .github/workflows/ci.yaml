name: CI

on:
  push:
    branches:
      - '**'
    tags:
      - 'v[0-9]+.[0-9]+.[0-9]+'
      - 'v[0-9]+.[0-9]+.[0-9]+-*'
      
permissions:
  contents: write
  issues: read
  pull-requests: read  
jobs:
  build-and-test:
    strategy:
      matrix:
        os: [ubuntu-latest, windows-latest, macos-latest]
        arch: [amd64, arm64]
        exclude:
          - os: windows-latest
            arch: arm64
    runs-on: ${{ matrix.os }}

    steps:
      - name: Checkout code
        uses: actions/checkout@11bd71901bbe5b1630ceea73d27597364c9af683 # v4.2.2

      - name: Install Aqua
        uses: aquaproj/aqua-installer@9ebf656952a20c45a5d66606f083ff34f58b8ce0 # v4.0.0
        with:
          aqua_version: v2.51.2

      - name: Install tools
        run: aqua install

      - name: Cache Go Modules
        uses: actions/cache@5a3ec84eff668545956fd18022155c47e93e2684 # v4.2.3
        with:
          path: |
            ~/.cache/go-build
            ~/go/pkg/mod
          key: ${{ runner.os }}-go-${{ hashFiles('**/go.sum') }}
          restore-keys: |
            ${{ runner.os }}-go-
  
      - name: Install Dependencies
        run: go install ./...
          
      - name: Run tests
        run: task test

      - name: Test Build Windsor CLI on macOS/Linux
        if: ${{ matrix.os != 'windows-latest' }}
        run: |
          VERSION=$(echo "${GITHUB_REF}" | sed 's/refs\/heads\///' | sed 's/refs\/tags\///')
          echo "Testing build for version: $VERSION"
          COMMIT_SHA=${{ github.sha }}
          if [ "${{ matrix.os }}" == "ubuntu-latest" ]; then
            GOOS=linux GOARCH=${{ matrix.arch }} go build -ldflags "-X 'github.com/${{ github.repository }}/cmd.version=$VERSION' -X 'github.com/${{ github.repository }}/cmd.commitSHA=$COMMIT_SHA'" -o /dev/null cmd/windsor/main.go
          elif [ "${{ matrix.os }}" == "macos-latest" ]; then
            GOOS=darwin GOARCH=${{ matrix.arch }} go build -ldflags "-X 'github.com/${{ github.repository }}/cmd.version=$VERSION' -X 'github.com/${{ github.repository }}/cmd.commitSHA=$COMMIT_SHA'" -o /dev/null cmd/windsor/main.go
          fi

      - name: Test Build Windsor CLI on Windows
        if: ${{ matrix.os == 'windows-latest' }}
        run: |
          $env:VERSION = $env:GITHUB_REF -replace 'refs/heads/', '' -replace 'refs/tags/', ''
          echo "Testing build for version: $env:VERSION"
          $env:COMMIT_SHA = "${{ github.sha }}"
          $env:GOOS = "windows"
          $env:GOARCH = "${{ matrix.arch }}"
          go build -ldflags "-X 'github.com/${{ github.repository }}/cmd.version=$env:VERSION' -X 'github.com/${{ github.repository }}/cmd.commitSHA=$env:COMMIT_SHA'" -o NUL cmd\windsor\main.go
        shell: pwsh

  sast-scan:
    runs-on: ubuntu-latest
    steps:
      - name: Checkout code
        uses: actions/checkout@11bd71901bbe5b1630ceea73d27597364c9af683 # v4.2.2

      - name: Install Aqua
        uses: aquaproj/aqua-installer@9ebf656952a20c45a5d66606f083ff34f58b8ce0 # v4.0.0
        with:
          aqua_version: v2.51.2

      - name: Install tools
        run: aqua install

      - name: Cache Go Modules
        uses: actions/cache@5a3ec84eff668545956fd18022155c47e93e2684 # v4.2.3
        with:
          path: |
            ~/.cache/go-build
            ~/go/pkg/mod
          key: ${{ runner.os }}-go-${{ hashFiles('**/go.sum') }}
          restore-keys: |
            ${{ runner.os }}-go-
  
      - name: Install Dependencies
        run: go install ./...

      - name: Run Gosec Security Scanner
        run: gosec ./...
        env:
<<<<<<< HEAD
          GOTOOLCHAIN: 'auto'
=======
>>>>>>> 5d650ada
          GOFLAGS: '-buildvcs=false'

  release:
    runs-on: windows-latest
    needs: [build-and-test, sast-scan]
    if: startsWith(github.ref, 'refs/tags/')

    steps:
      - name: Checkout code
        uses: actions/checkout@11bd71901bbe5b1630ceea73d27597364c9af683 # v4.2.2

      - name: Import GPG key
        id: import_gpg
        uses: crazy-max/ghaction-import-gpg@e89d40939c28e39f97cf32126055eeae86ba74ec # v6.3.0
        with:
          gpg_private_key: ${{ secrets.GPG_PRIVATE_KEY }}
          passphrase: ${{ secrets.GPG_PASSPHRASE }}

      - name: Check if prerelease
        id: prerelease
        run: |
          if [[ "${{ github.ref }}" =~ ^refs/tags/v[0-9]+\.[0-9]+\.[0-9]+- ]]; then
            echo "prerelease=true" >> $GITHUB_OUTPUT
          else
            echo "prerelease=false" >> $GITHUB_OUTPUT
          fi
        shell: bash

      - name: Run GoReleaser
        uses: goreleaser/goreleaser-action@9c156ee8a17a598857849441385a2041ef570552 # v6.3.0
        with:
          version: "~> v2"
          args: release --clean ${{ steps.prerelease.outputs.prerelease == 'true' && '--skip=chocolatey,homebrew' || '' }}
        env:
          GITHUB_TOKEN: ${{ secrets.GITHUB_TOKEN }}
          GPG_FINGERPRINT: ${{ env.GPG_FINGERPRINT }}
          GITHUB_SHA: ${{ github.sha }}
          HOMEBREW_CLI_WRITE_PAT: ${{ secrets.HOMEBREW_CLI_WRITE_PAT }}
          CHOCOLATEY_API_KEY: ${{ secrets.CHOCOLATEY_API_KEY }}<|MERGE_RESOLUTION|>--- conflicted
+++ resolved
@@ -102,12 +102,11 @@
         run: go install ./...
 
       - name: Run Gosec Security Scanner
-        run: gosec ./...
+        uses: securego/gosec@6decf96c3d272d5a8bbdcf9fddb5789d0be16a8d # v2.22.4
+        with:
+          args: ./...
         env:
-<<<<<<< HEAD
           GOTOOLCHAIN: 'auto'
-=======
->>>>>>> 5d650ada
           GOFLAGS: '-buildvcs=false'
 
   release:
