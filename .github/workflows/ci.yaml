name: CI

on:
  push:
    branches:
      - '**'
    tags:
      - 'v[0-9]+.[0-9]+.[0-9]+'
      
permissions:
  contents: write
  issues: read
  pull-requests: read
  packages: write

jobs:
  build-and-test:
    strategy:
      matrix:
        os: [ubuntu-latest, windows-latest, macos-latest]
        arch: [amd64, arm64]
        exclude:
          - os: windows-latest
            arch: arm64
    runs-on: ${{ matrix.os }}

    steps:
      - name: Checkout code
        uses: actions/checkout@11bd71901bbe5b1630ceea73d27597364c9af683 # v4.2.2

      - name: Install Aqua
        uses: aquaproj/aqua-installer@e2d0136abcf70b7a2f6f505720640750557c4b33 # v3.1.1
        with:
<<<<<<< HEAD
          aqua_version: v2.45.1
=======
          aqua_version: v2.47.2
>>>>>>> 163c26e1

      - name: Install tools
        run: aqua install

      - name: Cache Go Modules
<<<<<<< HEAD
        uses: actions/cache@d4323d4df104b026a6aa633fdb11d772146be0bf # v4.2.2
=======
        uses: actions/cache@5a3ec84eff668545956fd18022155c47e93e2684 # v4.2.3
>>>>>>> 163c26e1
        with:
          path: |
            ~/.cache/go-build
            ~/go/pkg/mod
          key: ${{ runner.os }}-go-${{ hashFiles('**/go.sum') }}
          restore-keys: |
            ${{ runner.os }}-go-
  
      - name: Install Dependencies
        run: go install ./...
          
      - name: Run tests
        run: task test

      - name: Test Build Windsor CLI on macOS/Linux
        if: ${{ matrix.os != 'windows-latest' }}
        run: |
          VERSION=$(echo "${GITHUB_REF}" | sed 's/refs\/heads\///' | sed 's/refs\/tags\///')
          echo "Testing build for version: $VERSION"
          COMMIT_SHA=${{ github.sha }}
          if [ "${{ matrix.os }}" == "ubuntu-latest" ]; then
            GOOS=linux GOARCH=${{ matrix.arch }} go build -ldflags "-X 'github.com/${{ github.repository }}/cmd.version=$VERSION' -X 'github.com/${{ github.repository }}/cmd.commitSHA=$COMMIT_SHA'" -o /dev/null cmd/windsor/main.go
          elif [ "${{ matrix.os }}" == "macos-latest" ]; then
            GOOS=darwin GOARCH=${{ matrix.arch }} go build -ldflags "-X 'github.com/${{ github.repository }}/cmd.version=$VERSION' -X 'github.com/${{ github.repository }}/cmd.commitSHA=$COMMIT_SHA'" -o /dev/null cmd/windsor/main.go
          fi

      - name: Test Build Windsor CLI on Windows
        if: ${{ matrix.os == 'windows-latest' }}
        run: |
          $env:VERSION = $env:GITHUB_REF -replace 'refs/heads/', '' -replace 'refs/tags/', ''
          echo "Testing build for version: $env:VERSION"
          $env:COMMIT_SHA = "${{ github.sha }}"
          $env:GOOS = "windows"
          $env:GOARCH = "${{ matrix.arch }}"
          go build -ldflags "-X 'github.com/${{ github.repository }}/cmd.version=$env:VERSION' -X 'github.com/${{ github.repository }}/cmd.commitSHA=$env:COMMIT_SHA'" -o NUL cmd\windsor\main.go
        shell: pwsh

  sast-scan:
    runs-on: ubuntu-latest
    steps:
      - name: Checkout code
        uses: actions/checkout@11bd71901bbe5b1630ceea73d27597364c9af683 # v4.2.2

      - name: Install Aqua
        uses: aquaproj/aqua-installer@e2d0136abcf70b7a2f6f505720640750557c4b33 # v3.1.1
        with:
<<<<<<< HEAD
          aqua_version: v2.45.1
=======
          aqua_version: v2.47.2
>>>>>>> 163c26e1

      - name: Install tools
        run: aqua install

      - name: Cache Go Modules
<<<<<<< HEAD
        uses: actions/cache@d4323d4df104b026a6aa633fdb11d772146be0bf # v4.2.2
=======
        uses: actions/cache@5a3ec84eff668545956fd18022155c47e93e2684 # v4.2.3
>>>>>>> 163c26e1
        with:
          path: |
            ~/.cache/go-build
            ~/go/pkg/mod
          key: ${{ runner.os }}-go-${{ hashFiles('**/go.sum') }}
          restore-keys: |
            ${{ runner.os }}-go-
  
      - name: Install Dependencies
        run: go install ./...

      - name: Run Gosec Security Scanner
<<<<<<< HEAD
        uses: securego/gosec@136f6c00402b11775d4f4a45d5a21e2f6dd99db2 # v2.22.2
=======
        uses: securego/gosec@955a68d0d19f4afb7503068f95059f7d0c529017 # v2.22.3
>>>>>>> 163c26e1
        with:
          args: ./...
        env:
          GOTOOLCHAIN: 'local'
          GOFLAGS: '-buildvcs=false'

  release:
    runs-on: ubuntu-latest
    if: startsWith(github.ref, 'refs/tags/')
    needs: [build-and-test, sast-scan]

    steps:
      - name: Checkout code
        uses: actions/checkout@11bd71901bbe5b1630ceea73d27597364c9af683 # v4.2.2

      - name: Install GPG
        run: sudo apt-get update && sudo apt-get install -y gnupg

      - name: Install Aqua
        uses: aquaproj/aqua-installer@e2d0136abcf70b7a2f6f505720640750557c4b33 # v3.1.1
        with:
<<<<<<< HEAD
          aqua_version: v2.45.1
=======
          aqua_version: v2.47.2
>>>>>>> 163c26e1

      - name: Install tools
        run: aqua install

      - name: Cache Go Modules
<<<<<<< HEAD
        uses: actions/cache@d4323d4df104b026a6aa633fdb11d772146be0bf # v4.2.2
=======
        uses: actions/cache@5a3ec84eff668545956fd18022155c47e93e2684 # v4.2.3
>>>>>>> 163c26e1
        with:
          path: |
            ~/.cache/go-build
            ~/go/pkg/mod
          key: ${{ runner.os }}-go-${{ hashFiles('**/go.sum') }}
          restore-keys: |
            ${{ runner.os }}-go-
  
      - name: Install Dependencies
        run: go install ./...

      - name: Import GPG key
        id: import_gpg
        uses: crazy-max/ghaction-import-gpg@e89d40939c28e39f97cf32126055eeae86ba74ec # v6.3.0
        with:
          gpg_private_key: ${{ secrets.GPG_PRIVATE_KEY }}
          passphrase: ${{ secrets.GPG_PASSPHRASE }}

      - name: Run GoReleaser
        uses: goreleaser/goreleaser-action@9c156ee8a17a598857849441385a2041ef570552 # v6.3.0
        with:
          version: "~> v2"
          args: release --clean
        env:
          GITHUB_TOKEN: ${{ secrets.GITHUB_TOKEN }}
          GPG_FINGERPRINT: ${{ env.GPG_FINGERPRINT }}
          HOMEBREW_CLI_WRITE_PAT: ${{ secrets.HOMEBREW_CLI_WRITE_PAT }}
          GITHUB_SHA: ${{ github.sha }}

  docker:
    runs-on: ubuntu-latest
    needs: [build-and-test, sast-scan]
    steps:
      - name: Checkout code
        uses: actions/checkout@11bd71901bbe5b1630ceea73d27597364c9af683 # v4.2.2

      - name: Set up Docker Buildx
        uses: docker/setup-buildx-action@b5ca514318bd6ebac0fb2aedd5d36ec1b5c232a2 # v3.10.0

      - name: Cache Docker layers
        uses: actions/cache@d4323d4df104b026a6aa633fdb11d772146be0bf # v4.2.2
        with:
          path: /tmp/.buildx-cache
          key: ${{ runner.os }}-docker-${{ github.sha }}
          restore-keys: |
            ${{ runner.os }}-docker-

      - name: Log in to GitHub Container Registry
        if: startsWith(github.ref, 'refs/tags/') || github.ref == 'refs/heads/main'
        uses: docker/login-action@74a5d142397b4f367a81961eba4e8cd7edddf772 # v3.4.0
        with:
          registry: ghcr.io
          username: ${{ github.actor }}
          password: ${{ secrets.GITHUB_TOKEN }}

      - name: Build Docker image
        uses: docker/build-push-action@471d1dc4e07e5cdedd4c2171150001c434f0b7a4 # v6.15.0
        with:
          context: .
          push: false
          tags: ghcr.io/windsorcli/windsorcli:latest
          file: ./Dockerfile
          platforms: linux/amd64,linux/arm64
          cache-from: type=local,src=/tmp/.buildx-cache
          cache-to: type=local,dest=/tmp/.buildx-cache

      - name: Push Docker image
        if: startsWith(github.ref, 'refs/tags/')
        uses: docker/build-push-action@471d1dc4e07e5cdedd4c2171150001c434f0b7a4 # v6.15.0
        with:
          context: .
          push: true
          tags: ghcr.io/windsorcli/windsorcli:${{ github.ref_name }}
          file: ./Dockerfile
          platforms: linux/amd64,linux/arm64
          cache-from: type=local,src=/tmp/.buildx-cache
          cache-to: type=local,dest=/tmp/.buildx-cache

      - name: Push Docker image latest
        if: github.ref == 'refs/heads/main'
        uses: docker/build-push-action@471d1dc4e07e5cdedd4c2171150001c434f0b7a4 # v6.15.0
        with:
          context: .
          push: true
          tags: ghcr.io/windsorcli/windsorcli:latest
          file: ./Dockerfile
          platforms: linux/amd64,linux/arm64
          cache-from: type=local,src=/tmp/.buildx-cache
          cache-to: type=local,dest=/tmp/.buildx-cache<|MERGE_RESOLUTION|>--- conflicted
+++ resolved
@@ -31,21 +31,13 @@
       - name: Install Aqua
         uses: aquaproj/aqua-installer@e2d0136abcf70b7a2f6f505720640750557c4b33 # v3.1.1
         with:
-<<<<<<< HEAD
-          aqua_version: v2.45.1
-=======
           aqua_version: v2.47.2
->>>>>>> 163c26e1
 
       - name: Install tools
         run: aqua install
 
       - name: Cache Go Modules
-<<<<<<< HEAD
-        uses: actions/cache@d4323d4df104b026a6aa633fdb11d772146be0bf # v4.2.2
-=======
         uses: actions/cache@5a3ec84eff668545956fd18022155c47e93e2684 # v4.2.3
->>>>>>> 163c26e1
         with:
           path: |
             ~/.cache/go-build
@@ -92,21 +84,13 @@
       - name: Install Aqua
         uses: aquaproj/aqua-installer@e2d0136abcf70b7a2f6f505720640750557c4b33 # v3.1.1
         with:
-<<<<<<< HEAD
-          aqua_version: v2.45.1
-=======
           aqua_version: v2.47.2
->>>>>>> 163c26e1
 
       - name: Install tools
         run: aqua install
 
       - name: Cache Go Modules
-<<<<<<< HEAD
-        uses: actions/cache@d4323d4df104b026a6aa633fdb11d772146be0bf # v4.2.2
-=======
         uses: actions/cache@5a3ec84eff668545956fd18022155c47e93e2684 # v4.2.3
->>>>>>> 163c26e1
         with:
           path: |
             ~/.cache/go-build
@@ -119,11 +103,7 @@
         run: go install ./...
 
       - name: Run Gosec Security Scanner
-<<<<<<< HEAD
-        uses: securego/gosec@136f6c00402b11775d4f4a45d5a21e2f6dd99db2 # v2.22.2
-=======
         uses: securego/gosec@955a68d0d19f4afb7503068f95059f7d0c529017 # v2.22.3
->>>>>>> 163c26e1
         with:
           args: ./...
         env:
@@ -145,21 +125,13 @@
       - name: Install Aqua
         uses: aquaproj/aqua-installer@e2d0136abcf70b7a2f6f505720640750557c4b33 # v3.1.1
         with:
-<<<<<<< HEAD
-          aqua_version: v2.45.1
-=======
           aqua_version: v2.47.2
->>>>>>> 163c26e1
 
       - name: Install tools
         run: aqua install
 
       - name: Cache Go Modules
-<<<<<<< HEAD
-        uses: actions/cache@d4323d4df104b026a6aa633fdb11d772146be0bf # v4.2.2
-=======
         uses: actions/cache@5a3ec84eff668545956fd18022155c47e93e2684 # v4.2.3
->>>>>>> 163c26e1
         with:
           path: |
             ~/.cache/go-build
