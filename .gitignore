--- conflicted
+++ resolved
@@ -32,11 +32,7 @@
 /contexts/
 /kustomize/
 /terraform/
-<<<<<<< HEAD
-/windsor.yaml
-=======
 windsor.yaml
->>>>>>> 7e23dbe8
 
 # managed by windsor cli
 .windsor/
