--- conflicted
+++ resolved
@@ -27,13 +27,8 @@
 
 # Archive configuration
 archives:
-<<<<<<< HEAD
-  - id: default
-    formats: ["zip", "tar.gz"]
-=======
   - id: windsor
     formats: ["tar.gz"]
->>>>>>> 163c26e1
 
 changelog:
   sort: asc
