// Package v1alpha1 contains types for the v1alpha1 API group
// +groupName=blueprints.windsorcli.dev
package v1alpha1

import (
	"maps"
	"slices"

	"github.com/fluxcd/pkg/apis/kustomize"
	metav1 "k8s.io/apimachinery/pkg/apis/meta/v1"
)

// Blueprint is a configuration blueprint for initializing a project.
type Blueprint struct {
	// Kind is the blueprint type, following Kubernetes conventions.
	Kind string `yaml:"kind"`

	// ApiVersion is the API schema version of the blueprint.
	ApiVersion string `yaml:"apiVersion"`

	// Metadata includes the blueprint's name and description.
	Metadata Metadata `yaml:"metadata"`

	// Repository details the source repository of the blueprint.
	Repository Repository `yaml:"repository"`

	// Sources are external resources referenced by the blueprint.
	Sources []Source `yaml:"sources"`

	// TerraformComponents are Terraform modules in the blueprint.
	TerraformComponents []TerraformComponent `yaml:"terraform"`

	// Kustomizations are kustomization configs in the blueprint.
	Kustomizations []Kustomization `yaml:"kustomize"`
}

type PartialBlueprint struct {
	Kind                string               `yaml:"kind"`
	ApiVersion          string               `yaml:"apiVersion"`
	Metadata            Metadata             `yaml:"metadata"`
	Sources             []Source             `yaml:"sources"`
	Repository          Repository           `yaml:"repository"`
	TerraformComponents []TerraformComponent `yaml:"terraform"`
	Kustomizations      []map[string]any     `yaml:"kustomize"`
}

// Metadata describes a blueprint, including name and authors.
type Metadata struct {
	// Name is the blueprint's unique identifier.
	Name string `yaml:"name"`

	// Description is a brief overview of the blueprint.
	Description string `yaml:"description,omitempty"`

	// Authors are the creators or maintainers of the blueprint.
	Authors []string `yaml:"authors,omitempty"`
}

// Repository contains source code repository info.
type Repository struct {
	// Url is the repository location.
	Url string `yaml:"url"`

	// Ref details the branch, tag, or commit to use.
	Ref Reference `yaml:"ref"`

	// SecretName is the secret for repository access.
	SecretName string `yaml:"secretName,omitempty"`
}

// Source is an external resource referenced by a blueprint.
type Source struct {
	// Name identifies the source.
	Name string `yaml:"name"`

	// Url is the source location.
	Url string `yaml:"url"`

	// PathPrefix is a prefix to the source path.
	PathPrefix string `yaml:"pathPrefix,omitempty"`

	// Ref details the branch, tag, or commit to use.
	Ref Reference `yaml:"ref,omitempty"`

	// SecretName is the secret for source access.
	SecretName string `yaml:"secretName,omitempty"`
}

// Reference details a specific version or state of a repository or source.
type Reference struct {
	// Branch to use.
	Branch string `yaml:"branch,omitempty"`

	// Tag to use.
	Tag string `yaml:"tag,omitempty"`

	// SemVer to use.
	SemVer string `yaml:"semver,omitempty"`

	// Name of the reference.
	Name string `yaml:"name,omitempty"`

	// Commit hash to use.
	Commit string `yaml:"commit,omitempty"`
}

// TerraformComponent defines a Terraform module in a blueprint.
type TerraformComponent struct {
	// Source of the Terraform module.
	Source string `yaml:"source,omitempty"`

	// Path of the Terraform module.
	Path string `yaml:"path"`

	// FullPath is the complete path, not serialized to YAML.
	FullPath string `yaml:"-"`

	// DependsOn lists dependencies of this terraform component.
	DependsOn []string `yaml:"dependsOn,omitempty"`

	// Values are configuration values for the module.
	Values map[string]any `yaml:"values,omitempty"`

	// Destroy determines if the component should be destroyed during down operations.
	// Defaults to true if not specified.
	Destroy *bool `yaml:"destroy,omitempty"`

	// Parallelism limits the number of concurrent operations as Terraform walks the graph.
	// This corresponds to the -parallelism flag in terraform apply/destroy commands.
	Parallelism *int `yaml:"parallelism,omitempty"`
}

// Kustomization defines a kustomization config in a blueprint.
type Kustomization struct {
	// Name of the kustomization.
	Name string `yaml:"name"`

	// Path of the kustomization.
	Path string `yaml:"path"`

	// Source of the kustomization.
	Source string `yaml:"source,omitempty"`

	// DependsOn lists dependencies of this kustomization.
	DependsOn []string `yaml:"dependsOn,omitempty"`

	// Interval for applying the kustomization.
	Interval *metav1.Duration `yaml:"interval,omitempty"`

	// RetryInterval before retrying a failed kustomization.
	RetryInterval *metav1.Duration `yaml:"retryInterval,omitempty"`

	// Timeout for the kustomization to complete.
	Timeout *metav1.Duration `yaml:"timeout,omitempty"`

	// Patches to apply to the kustomization.
	Patches []kustomize.Patch `yaml:"patches,omitempty"`

	// Wait for the kustomization to be fully applied.
	Wait *bool `yaml:"wait,omitempty"`

	// Force apply the kustomization.
	Force *bool `yaml:"force,omitempty"`

	// Prune enables garbage collection of resources that are no longer present in the source.
	Prune *bool `yaml:"prune,omitempty"`

	// Components to include in the kustomization.
	Components []string `yaml:"components,omitempty"`

	// Cleanup lists resources to clean up after the kustomization is applied.
	Cleanup []string `yaml:"cleanup,omitempty"`

	// PostBuild is a post-build step to run after the kustomization is applied.
	PostBuild *PostBuild `yaml:"postBuild,omitempty"`
}

// PostBuild is a post-build step to run after the kustomization is applied.
type PostBuild struct {
	// Substitute is a map of resources to substitute from.
	Substitute map[string]string `yaml:"substitute,omitempty"`

	// SubstituteFrom is a list of resources to substitute from.
	SubstituteFrom []SubstituteReference `yaml:"substituteFrom,omitempty"`
}

// SubstituteReference is a reference to a resource to substitute from.
type SubstituteReference struct {
	// Kind of the resource to substitute from.
	Kind string `yaml:"kind"`

	// Name of the resource to substitute from.
	Name string `yaml:"name"`

	// Optional indicates if the resource is optional.
	Optional bool `yaml:"optional,omitempty"`
}

// DeepCopy creates a deep copy of the Blueprint object.
func (b *Blueprint) DeepCopy() *Blueprint {
	if b == nil {
		return nil
	}

	metadataCopy := Metadata{
		Name:        b.Metadata.Name,
		Description: b.Metadata.Description,
		Authors:     append([]string{}, b.Metadata.Authors...),
	}

	repositoryCopy := Repository{
		Url: b.Repository.Url,
		Ref: Reference{
			Commit: b.Repository.Ref.Commit,
			Name:   b.Repository.Ref.Name,
			SemVer: b.Repository.Ref.SemVer,
			Tag:    b.Repository.Ref.Tag,
			Branch: b.Repository.Ref.Branch,
		},
		SecretName: b.Repository.SecretName,
	}

	sourcesCopy := make([]Source, len(b.Sources))
	for i, source := range b.Sources {
		sourcesCopy[i] = Source{
			Name:       source.Name,
			Url:        source.Url,
			PathPrefix: source.PathPrefix,
			Ref: Reference{
				Branch: source.Ref.Branch,
				Tag:    source.Ref.Tag,
				SemVer: source.Ref.SemVer,
				Name:   source.Ref.Name,
				Commit: source.Ref.Commit,
			},
			SecretName: source.SecretName,
		}
	}

	terraformComponentsCopy := make([]TerraformComponent, len(b.TerraformComponents))
	for i, component := range b.TerraformComponents {
		valuesCopy := make(map[string]any, len(component.Values))
		maps.Copy(valuesCopy, component.Values)

		dependsOnCopy := append([]string{}, component.DependsOn...)

		terraformComponentsCopy[i] = TerraformComponent{
<<<<<<< HEAD
			Source:      component.Source,
			Path:        component.Path,
			FullPath:    component.FullPath,
			Values:      valuesCopy,
			Destroy:     component.Destroy,
			Parallelism: component.Parallelism,
=======
			Source:    component.Source,
			Path:      component.Path,
			FullPath:  component.FullPath,
			DependsOn: dependsOnCopy,
			Values:    valuesCopy,
			Destroy:   component.Destroy,
>>>>>>> 5eb841ec
		}
	}

	kustomizationsCopy := make([]Kustomization, len(b.Kustomizations))
	for i, kustomization := range b.Kustomizations {
		kustomizationsCopy[i] = *kustomization.DeepCopy()
	}

	return &Blueprint{
		Kind:                b.Kind,
		ApiVersion:          b.ApiVersion,
		Metadata:            metadataCopy,
		Repository:          repositoryCopy,
		Sources:             sourcesCopy,
		TerraformComponents: terraformComponentsCopy,
		Kustomizations:      kustomizationsCopy,
	}
}

// Merge integrates another Blueprint into the current one.
func (b *Blueprint) Merge(overlay *Blueprint) {
	if overlay == nil {
		return
	}

	if overlay.Kind != "" {
		b.Kind = overlay.Kind
	}
	if overlay.ApiVersion != "" {
		b.ApiVersion = overlay.ApiVersion
	}

	if overlay.Metadata.Name != "" {
		b.Metadata.Name = overlay.Metadata.Name
	}
	if overlay.Metadata.Description != "" {
		b.Metadata.Description = overlay.Metadata.Description
	}
	if len(overlay.Metadata.Authors) > 0 {
		b.Metadata.Authors = overlay.Metadata.Authors
	}

	if overlay.Repository.Url != "" {
		b.Repository.Url = overlay.Repository.Url
	}

	// Merge the Reference type inline, prioritizing the first non-empty field
	if overlay.Repository.Ref.Commit != "" {
		b.Repository.Ref.Commit = overlay.Repository.Ref.Commit
	} else if overlay.Repository.Ref.Name != "" {
		b.Repository.Ref.Name = overlay.Repository.Ref.Name
	} else if overlay.Repository.Ref.SemVer != "" {
		b.Repository.Ref.SemVer = overlay.Repository.Ref.SemVer
	} else if overlay.Repository.Ref.Tag != "" {
		b.Repository.Ref.Tag = overlay.Repository.Ref.Tag
	} else if overlay.Repository.Ref.Branch != "" {
		b.Repository.Ref.Branch = overlay.Repository.Ref.Branch
	}

	if overlay.Repository.SecretName != "" {
		b.Repository.SecretName = overlay.Repository.SecretName
	}

	sourceMap := make(map[string]Source)
	for _, source := range b.Sources {
		sourceMap[source.Name] = source
	}
	for _, overlaySource := range overlay.Sources {
		if overlaySource.Name != "" {
			sourceMap[overlaySource.Name] = overlaySource
		}
	}
	b.Sources = make([]Source, 0, len(sourceMap))
	for _, source := range sourceMap {
		b.Sources = append(b.Sources, source)
	}

	componentMap := make(map[string]TerraformComponent)
	for _, component := range b.TerraformComponents {
		key := component.Path
		componentMap[key] = component
	}

	if len(overlay.TerraformComponents) > 0 {
		b.TerraformComponents = make([]TerraformComponent, 0, len(overlay.TerraformComponents))
		for _, overlayComponent := range overlay.TerraformComponents {
			key := overlayComponent.Path
			if existingComponent, exists := componentMap[key]; exists {
				if existingComponent.Source == overlayComponent.Source {
					mergedComponent := existingComponent

					if mergedComponent.Values == nil {
						mergedComponent.Values = make(map[string]any)
					}
					maps.Copy(mergedComponent.Values, overlayComponent.Values)

					if overlayComponent.FullPath != "" {
						mergedComponent.FullPath = overlayComponent.FullPath
					}

					if overlayComponent.DependsOn != nil {
						mergedComponent.DependsOn = overlayComponent.DependsOn
					}

					if overlayComponent.Destroy != nil {
						mergedComponent.Destroy = overlayComponent.Destroy
					}

					if overlayComponent.Parallelism != nil {
						mergedComponent.Parallelism = overlayComponent.Parallelism
					}

					b.TerraformComponents = append(b.TerraformComponents, mergedComponent)
				} else {
					b.TerraformComponents = append(b.TerraformComponents, overlayComponent)
				}
			} else {
				b.TerraformComponents = append(b.TerraformComponents, overlayComponent)
			}
		}
	}

	// Always prefer the overlay's entire kustomizations if it's not empty
	if len(overlay.Kustomizations) > 0 {
		b.Kustomizations = overlay.Kustomizations
	}
}

// DeepCopy creates a deep copy of the Kustomization object.
func (k *Kustomization) DeepCopy() *Kustomization {
	if k == nil {
		return nil
	}

	var postBuildCopy *PostBuild
	if k.PostBuild != nil {
		substituteCopy := maps.Clone(k.PostBuild.Substitute)
		substituteFromCopy := slices.Clone(k.PostBuild.SubstituteFrom)

		if len(substituteCopy) > 0 || len(substituteFromCopy) > 0 {
			postBuildCopy = &PostBuild{
				Substitute:     substituteCopy,
				SubstituteFrom: substituteFromCopy,
			}
		}
	}

	return &Kustomization{
		Name:          k.Name,
		Path:          k.Path,
		Source:        k.Source,
		DependsOn:     slices.Clone(k.DependsOn),
		Interval:      k.Interval,
		RetryInterval: k.RetryInterval,
		Timeout:       k.Timeout,
		Patches:       slices.Clone(k.Patches),
		Wait:          k.Wait,
		Force:         k.Force,
		Prune:         k.Prune,
		Components:    slices.Clone(k.Components),
		Cleanup:       slices.Clone(k.Cleanup),
		PostBuild:     postBuildCopy,
	}
}<|MERGE_RESOLUTION|>--- conflicted
+++ resolved
@@ -245,21 +245,13 @@
 		dependsOnCopy := append([]string{}, component.DependsOn...)
 
 		terraformComponentsCopy[i] = TerraformComponent{
-<<<<<<< HEAD
 			Source:      component.Source,
 			Path:        component.Path,
 			FullPath:    component.FullPath,
+			DependsOn:   dependsOnCopy,
 			Values:      valuesCopy,
 			Destroy:     component.Destroy,
 			Parallelism: component.Parallelism,
-=======
-			Source:    component.Source,
-			Path:      component.Path,
-			FullPath:  component.FullPath,
-			DependsOn: dependsOnCopy,
-			Values:    valuesCopy,
-			Destroy:   component.Destroy,
->>>>>>> 5eb841ec
 		}
 	}
 
