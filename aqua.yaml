--- conflicted
+++ resolved
@@ -11,12 +11,6 @@
   - type: standard
     ref: v4.296.0 # renovate: depName=aquaproj/aqua-registry
 packages:
-<<<<<<< HEAD
-- name: go-task/task@v3.40.1
-- name: golang/go@go1.23.4
-- name: securego/gosec@v2.21.4
-- name: goreleaser/goreleaser@v2.5.1
-=======
 - name: hashicorp/terraform@v1.10.4
 - name: siderolabs/talos@v1.9.1
 - name: siderolabs/omni/omnictl@v0.45.1
@@ -32,4 +26,4 @@
 - name: docker/compose@v2.32.4
 - name: google/go-jsonnet@v0.20.0
 - name: mikefarah/yq@v4.45.1
->>>>>>> 6d3ba3b3
+- name: goreleaser/goreleaser@v2.5.1