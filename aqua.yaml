---
# yaml-language-server: $schema=https://raw.githubusercontent.com/aquaproj/aqua/main/json-schema/aqua-yaml.json
# aqua - Declarative CLI Version Manager
# https://aquaproj.github.io/
# checksum:
#   enabled: true
#   require_checksum: true
#   supported_envs:
#   - all
registries:
  - type: standard
<<<<<<< HEAD
    ref: v4.327.0 # renovate: depName=aquaproj/aqua-registry
packages:
- name: hashicorp/terraform@v1.11.2
- name: siderolabs/talos@v1.9.5
- name: siderolabs/omni/omnictl@v0.47.1
- name: kubernetes/kubectl@v1.32.3
- name: go-task/task@v3.42.1
- name: golang/go@go1.24.1
- name: getsops/sops@v3.9.4
=======
    ref: v4.337.0 # renovate: depName=aquaproj/aqua-registry
packages:
- name: hashicorp/terraform@v1.11.3
- name: siderolabs/talos@v1.9.5
- name: siderolabs/omni/omnictl@v0.47.1
- name: siderolabs/omni/omni@v0.47.1
- name: kubernetes/kubectl@v1.32.3
- name: go-task/task@v3.42.1
- name: golang/go@go1.24.2
- name: getsops/sops@v3.10.1
>>>>>>> 163c26e1
- name: abiosoft/colima@v0.8.1
- name: lima-vm/lima@v1.0.7
- name: docker/cli@v27.4.1
<<<<<<< HEAD
- name: securego/gosec@v2.22.2
- name: docker/compose@v2.34.0
- name: google/go-jsonnet@v0.20.0
- name: mikefarah/yq@v4.45.1
- name: goreleaser/goreleaser@v2.8.1
- name: helm/helm@v3.17.2
- name: 1password/cli@v2.30.3
- name: fluxcd/flux2@v2.5.1
- name: aws/aws-cli@2.24.24
=======
- name: securego/gosec@v2.22.3
- name: docker/compose@v2.34.0
- name: google/go-jsonnet@v0.20.0
- name: mikefarah/yq@v4.45.1
- name: goreleaser/goreleaser@v2.8.2
- name: helm/helm@v3.17.2
- name: 1password/cli@v2.30.3
- name: fluxcd/flux2@v2.5.1
>>>>>>> 163c26e1
<|MERGE_RESOLUTION|>--- conflicted
+++ resolved
@@ -9,17 +9,6 @@
 #   - all
 registries:
   - type: standard
-<<<<<<< HEAD
-    ref: v4.327.0 # renovate: depName=aquaproj/aqua-registry
-packages:
-- name: hashicorp/terraform@v1.11.2
-- name: siderolabs/talos@v1.9.5
-- name: siderolabs/omni/omnictl@v0.47.1
-- name: kubernetes/kubectl@v1.32.3
-- name: go-task/task@v3.42.1
-- name: golang/go@go1.24.1
-- name: getsops/sops@v3.9.4
-=======
     ref: v4.337.0 # renovate: depName=aquaproj/aqua-registry
 packages:
 - name: hashicorp/terraform@v1.11.3
@@ -30,21 +19,9 @@
 - name: go-task/task@v3.42.1
 - name: golang/go@go1.24.2
 - name: getsops/sops@v3.10.1
->>>>>>> 163c26e1
 - name: abiosoft/colima@v0.8.1
 - name: lima-vm/lima@v1.0.7
 - name: docker/cli@v27.4.1
-<<<<<<< HEAD
-- name: securego/gosec@v2.22.2
-- name: docker/compose@v2.34.0
-- name: google/go-jsonnet@v0.20.0
-- name: mikefarah/yq@v4.45.1
-- name: goreleaser/goreleaser@v2.8.1
-- name: helm/helm@v3.17.2
-- name: 1password/cli@v2.30.3
-- name: fluxcd/flux2@v2.5.1
-- name: aws/aws-cli@2.24.24
-=======
 - name: securego/gosec@v2.22.3
 - name: docker/compose@v2.34.0
 - name: google/go-jsonnet@v0.20.0
@@ -53,4 +30,4 @@
 - name: helm/helm@v3.17.2
 - name: 1password/cli@v2.30.3
 - name: fluxcd/flux2@v2.5.1
->>>>>>> 163c26e1
+- name: aws/aws-cli@2.24.24