--- conflicted
+++ resolved
@@ -24,15 +24,9 @@
 		defer resetRootCmd()
 		defer recoverPanic(t)
 
-<<<<<<< HEAD
-		// Setup mock components
-		mockShell, _ := shell.NewMockShell("unix")
-		mockShell.ExecFunc = func(verbose bool, message string, command string, args ...string) (string, error) {
-=======
 		// Setup mock components using SuperMocks
 		mocks := mocks.CreateSuperMocks()
 		mocks.Shell.ExecFunc = func(verbose bool, message string, command string, args ...string) (string, error) {
->>>>>>> 8dc79481
 			return "hello\n", nil
 		}
 		mocks.DockerHelper.GetEnvVarsFunc = func() (map[string]string, error) {
@@ -129,16 +123,9 @@
 
 		// Given a container that returns an error when resolving helpers
 		mockContainer := di.NewMockContainer()
-<<<<<<< HEAD
-		mockContainer.SetResolveAllError(errors.New("resolve helpers error"))
-		mockContainer.Register("shell", mockShell)
-		Initialize(mockContainer)
-		container = mockContainer
-=======
 		mockContainer.SetResolveAllError(errors.New("resolve helpers error")) // Simulate error
 		mocks := mocks.CreateSuperMocks(mockContainer)
 		Initialize(mocks.Container)
->>>>>>> 8dc79481
 
 		// Capture stderr
 		var buf bytes.Buffer
@@ -151,16 +138,10 @@
 			t.Fatalf("Expected error, got nil")
 		}
 
-<<<<<<< HEAD
-		// Then there should be no output
-		if buf.Len() != 0 {
-			t.Fatalf("Expected no output, got %s", buf.String())
-=======
 		// Then the output should indicate the error
 		expectedOutput := "Error resolving helpers: resolve helpers error"
 		if !strings.Contains(buf.String(), expectedOutput) {
 			t.Errorf("Expected output to contain %q, got %q", expectedOutput, buf.String())
->>>>>>> 8dc79481
 		}
 	})
 
@@ -266,13 +247,8 @@
 		defer recoverPanic(t)
 
 		// Given a shell that returns an error when executing the command
-<<<<<<< HEAD
-		mockShell, _ := shell.NewMockShell("unix")
-		mockShell.ExecFunc = func(verbose bool, message string, command string, args ...string) (string, error) {
-=======
 		mocks := mocks.CreateSuperMocks()
 		mocks.Shell.ExecFunc = func(verbose bool, message string, command string, args ...string) (string, error) {
->>>>>>> 8dc79481
 			return "", errors.New("command execution error")
 		}
 		mocks.DockerHelper.GetEnvVarsFunc = func() (map[string]string, error) {
@@ -301,13 +277,8 @@
 		defer recoverPanic(t)
 
 		// Given a shell that returns an error when executing the command
-<<<<<<< HEAD
-		mockShell, _ := shell.NewMockShell("unix")
-		mockShell.ExecFunc = func(verbose bool, message string, command string, args ...string) (string, error) {
-=======
 		mocks := mocks.CreateSuperMocks()
 		mocks.Shell.ExecFunc = func(verbose bool, message string, command string, args ...string) (string, error) {
->>>>>>> 8dc79481
 			if runtime.GOOS == "windows" {
 				return "", errors.New("mock stderr output")
 			}
