--- conflicted
+++ resolved
@@ -38,15 +38,11 @@
 		}
 
 		// Set the Docker configuration values using the DockerHelper
-<<<<<<< HEAD
-		if err := dockerHelper.SetConfig("enabled", strconv.FormatBool(docker)); err != nil {
-=======
 		dockerValue := ""
 		if cmd.Flags().Changed("docker") {
 			dockerValue = strconv.FormatBool(docker)
 		}
 		if err := dockerHelper.SetConfig("enabled", dockerValue); err != nil {
->>>>>>> 94dc5c97
 			return fmt.Errorf("error setting Docker configuration: %w", err)
 		}
 
