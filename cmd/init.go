--- conflicted
+++ resolved
@@ -121,32 +121,17 @@
 			return fmt.Errorf("Error saving config file: %w", err)
 		}
 
-<<<<<<< HEAD
-		// Initialize ColimaVirt if enabled in configuration
-		contextConfig, err := cliConfigHandler.GetConfig()
-		if err != nil {
-			return fmt.Errorf("error retrieving context configuration: %w", err)
-		}
-
-		if contextConfig.VM != nil && *contextConfig.VM.Driver == "colima" {
-=======
 		// Configure ColimaVirt if enabled in configuration
 		driver := configHandler.GetString("vm.driver")
 		if driver == "colima" {
->>>>>>> 4133e0eb
 			if err := colimaVirt.WriteConfig(); err != nil {
 				return fmt.Errorf("error writing Colima config: %w", err)
 			}
 		}
 
-<<<<<<< HEAD
-		// Initialize DockerVirt if enabled in configuration
-		if contextConfig.Docker != nil && *contextConfig.Docker.Enabled {
-=======
 		// Configure DockerVirt if enabled in configuration
 		dockerEnabled := configHandler.GetBool("docker.enabled")
 		if dockerEnabled {
->>>>>>> 4133e0eb
 			if err := dockerVirt.WriteConfig(); err != nil {
 				return fmt.Errorf("error writing Docker config: %w", err)
 			}
