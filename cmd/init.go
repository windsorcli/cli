--- conflicted
+++ resolved
@@ -31,7 +31,6 @@
 	SilenceUsage: true,
 	PreRunE:      preRunEInitializeCommonComponents,
 	RunE: func(cmd *cobra.Command, args []string) error {
-<<<<<<< HEAD
 
 		currentDir, err := os.Getwd()
 		if err != nil {
@@ -72,10 +71,6 @@
 
 		// Resolve the context handler
 		contextHandler := controller.ResolveContextHandler()
-=======
-		// Resolve the config handler
-		configHandler := controller.ResolveConfigHandler()
->>>>>>> cc242126
 
 		var contextName string
 		if len(args) == 1 {
