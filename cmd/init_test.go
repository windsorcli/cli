--- conflicted
+++ resolved
@@ -34,11 +34,7 @@
 			return "test-context", nil
 		}
 		// Mock the GetConfig function to ensure it is called with the desired object
-<<<<<<< HEAD
 		mocks.ConfigHandler.GetConfigFunc = func() *config.Context {
-=======
-		mocks.CLIConfigHandler.GetConfigFunc = func() *config.Context {
->>>>>>> 6788a9b1
 			return &config.Context{
 				Docker: &config.DockerConfig{
 					Enabled: ptrBool(true),
@@ -73,11 +69,7 @@
 		Initialize(mocks.Injector)
 
 		// Mock the GetConfig function to ensure it is called with the desired object
-<<<<<<< HEAD
 		mocks.ConfigHandler.GetConfigFunc = func() *config.Context {
-=======
-		mocks.CLIConfigHandler.GetConfigFunc = func() *config.Context {
->>>>>>> 6788a9b1
 			return &config.Context{}
 		}
 
@@ -654,11 +646,7 @@
 	t.Run("ErrorWritingColimaConfig", func(t *testing.T) {
 		// Given: a config handler that returns "colima" as the VM driver
 		mocks := mocks.CreateSuperMocks()
-<<<<<<< HEAD
 		mocks.ConfigHandler.GetStringFunc = func(key string, defaultValue ...string) string {
-=======
-		mocks.CLIConfigHandler.GetStringFunc = func(key string, defaultValue ...string) string {
->>>>>>> 6788a9b1
 			if key == "vm.driver" {
 				return "colima"
 			}
@@ -689,11 +677,7 @@
 	t.Run("ErrorWritingDockerConfig", func(t *testing.T) {
 		// Given: a config handler that returns a valid config with Docker enabled
 		mocks := mocks.CreateSuperMocks()
-<<<<<<< HEAD
 		mocks.ConfigHandler.GetConfigFunc = func() *config.Context {
-=======
-		mocks.CLIConfigHandler.GetConfigFunc = func() *config.Context {
->>>>>>> 6788a9b1
 			return &config.Context{
 				Docker: &config.DockerConfig{
 					Enabled: ptrBool(true),
