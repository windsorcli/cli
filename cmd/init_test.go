package cmd

import (
	"context"
	"fmt"
	"os"
	"strings"
	"testing"

	"github.com/spf13/cobra"
	"github.com/spf13/pflag"
	"github.com/windsorcli/cli/pkg/composer/blueprint"
	"github.com/windsorcli/cli/pkg/constants"
	"github.com/windsorcli/cli/pkg/runtime"
	"github.com/windsorcli/cli/pkg/runtime/config"
	"github.com/windsorcli/cli/pkg/runtime/tools"
)

// =============================================================================
// Test Setup
// =============================================================================

type InitMocks struct {
	ConfigHandler    config.ConfigHandler
	Shell            *Mocks
	Shims            *Shims
	BlueprintHandler *blueprint.MockBlueprintHandler
	ToolsManager     *tools.MockToolsManager
	Runtime          *runtime.Runtime
}

func setupInitTest(t *testing.T, opts ...*SetupOptions) *InitMocks {
	t.Helper()

	// Reset global variables to prevent test interference
	initReset = false
	initBackend = ""
	initAwsProfile = ""
	initAwsEndpointURL = ""
	initVmDriver = ""
	initCpu = 0
	initDisk = 0
	initMemory = 0
	initArch = ""
	initDocker = false
	initGitLivereload = false
	initProvider = ""
	initPlatform = ""
	initBlueprint = ""
	initEndpoint = ""
	initSetFlags = []string{}

	// Set up temporary directory and change to it
	tmpDir := t.TempDir()
	oldDir, _ := os.Getwd()
	os.Chdir(tmpDir)
	t.Cleanup(func() { os.Chdir(oldDir) })

	// Get base mocks
	baseMocks := setupMocks(t, opts...)

	// Add init-specific shell mock behaviors
	baseMocks.Shell.AddCurrentDirToTrustedFileFunc = func() error { return nil }
	baseMocks.Shell.WriteResetTokenFunc = func() (string, error) { return "test-token", nil }

	// Add blueprint handler mock
	mockBlueprintHandler := blueprint.NewMockBlueprintHandler()
	mockBlueprintHandler.LoadBlueprintFunc = func() error { return nil }
	mockBlueprintHandler.WriteFunc = func(overwrite ...bool) error { return nil }
	// Configure tools manager (required by runInit)
<<<<<<< HEAD
	baseMocks.ToolsManager.CheckFunc = func() error { return nil }
=======
>>>>>>> 8d93bdcf
	baseMocks.ToolsManager.InstallFunc = func() error { return nil }

	return &InitMocks{
		ConfigHandler:    baseMocks.ConfigHandler,
		Shell:            baseMocks,
		Shims:            baseMocks.Shims,
		BlueprintHandler: mockBlueprintHandler,
		ToolsManager:     baseMocks.ToolsManager,
		Runtime:          baseMocks.Runtime,
	}
}

// =============================================================================
// Test Cases
// =============================================================================

func TestInitCmd(t *testing.T) {
	createTestInitCmd := func() *cobra.Command {
		// Create a new command with the same RunE as initCmd
		cmd := &cobra.Command{
			Use:   "init [context]",
			Short: "Initialize the application environment",
			RunE:  initCmd.RunE,
		}

		// Copy all flags from initCmd to ensure they're available
		initCmd.Flags().VisitAll(func(flag *pflag.Flag) {
			cmd.Flags().AddFlag(flag)
		})

		// Disable help text printing
		cmd.SilenceUsage = true
		cmd.SilenceErrors = true

		return cmd
	}

	t.Run("Success", func(t *testing.T) {
		// Given a temporary directory with mocked dependencies
		setupInitTest(t)

		// When executing the init command
		cmd := createTestInitCmd()
<<<<<<< HEAD
		ctx := context.Background()
=======
		ctx := context.WithValue(context.Background(), runtimeOverridesKey, mocks.Runtime)
>>>>>>> 8d93bdcf
		cmd.SetArgs([]string{})
		cmd.SetContext(ctx)
		err := cmd.Execute()

		// Then no error should occur
		if err != nil {
			t.Errorf("Expected success, got error: %v", err)
		}
	})

	t.Run("SuccessWithReset", func(t *testing.T) {
		// Given a temporary directory with mocked dependencies
		setupInitTest(t)

		// When executing the init command with reset flag
		cmd := createTestInitCmd()
<<<<<<< HEAD
		ctx := context.Background()
=======
		ctx := context.WithValue(context.Background(), runtimeOverridesKey, mocks.Runtime)
>>>>>>> 8d93bdcf
		ctx = context.WithValue(ctx, "reset", true)
		cmd.SetArgs([]string{})
		cmd.SetContext(ctx)
		err := cmd.Execute()

		// Then no error should occur
		if err != nil {
			t.Errorf("Expected success, got error: %v", err)
		}
	})

	t.Run("SuccessWithContext", func(t *testing.T) {
		// Given a temporary directory with mocked dependencies
		setupInitTest(t)

		// When executing the init command with context
		cmd := createTestInitCmd()
<<<<<<< HEAD
		ctx := context.Background()
=======
		ctx := context.WithValue(context.Background(), runtimeOverridesKey, mocks.Runtime)
>>>>>>> 8d93bdcf
		ctx = context.WithValue(ctx, "contextName", "local")
		cmd.SetArgs([]string{"test-context"})
		cmd.SetContext(ctx)
		err := cmd.Execute()

		// Then no error should occur
		if err != nil {
			t.Errorf("Expected success, got error: %v", err)
		}
	})

	t.Run("SuccessWithContextAndReset", func(t *testing.T) {
		// Given a temporary directory with mocked dependencies
		setupInitTest(t)

		// When executing the init command with context and reset
		cmd := createTestInitCmd()
<<<<<<< HEAD
		ctx := context.Background()
=======
		ctx := context.WithValue(context.Background(), runtimeOverridesKey, mocks.Runtime)
>>>>>>> 8d93bdcf
		ctx = context.WithValue(ctx, "contextName", "local")
		ctx = context.WithValue(ctx, "reset", true)
		cmd.SetArgs([]string{"test-context"})
		cmd.SetContext(ctx)
		err := cmd.Execute()

		// Then no error should occur
		if err != nil {
			t.Errorf("Expected success, got error: %v", err)
		}
	})

	t.Run("SuccessWithAllFlags", func(t *testing.T) {
		// Given a temporary directory with mocked dependencies
		setupInitTest(t)

		// When executing the init command with all flags
		cmd := createTestInitCmd()
<<<<<<< HEAD
		ctx := context.Background()
=======
		ctx := context.WithValue(context.Background(), runtimeOverridesKey, mocks.Runtime)
>>>>>>> 8d93bdcf
		ctx = context.WithValue(ctx, "contextName", "local")
		ctx = context.WithValue(ctx, "reset", true)
		ctx = context.WithValue(ctx, "verbose", true)
		cmd.SetArgs([]string{"test-context"})
		cmd.SetContext(ctx)
		err := cmd.Execute()

		// Then no error should occur
		if err != nil {
			t.Errorf("Expected success, got error: %v", err)
		}
	})

	t.Run("SuccessWithBackendFlag", func(t *testing.T) {
		// Given a temporary directory with mocked dependencies
		setupInitTest(t)

		// When executing the init command with backend flag
		cmd := createTestInitCmd()
<<<<<<< HEAD
		ctx := context.Background()
=======
		ctx := context.WithValue(context.Background(), runtimeOverridesKey, mocks.Runtime)
>>>>>>> 8d93bdcf
		cmd.SetArgs([]string{"--backend", "s3"})
		cmd.SetContext(ctx)
		err := cmd.Execute()

		// Then no error should occur
		if err != nil {
			t.Errorf("Expected success, got error: %v", err)
		}
	})

	t.Run("SuccessWithVmDriverFlag", func(t *testing.T) {
		// Given a temporary directory with mocked dependencies
		setupInitTest(t)

		// When executing the init command with VM driver flag
		cmd := createTestInitCmd()
<<<<<<< HEAD
		ctx := context.Background()
=======
		ctx := context.WithValue(context.Background(), runtimeOverridesKey, mocks.Runtime)
>>>>>>> 8d93bdcf
		cmd.SetArgs([]string{"--vm-driver", "colima"})
		cmd.SetContext(ctx)
		err := cmd.Execute()

		// Then no error should occur
		if err != nil {
			t.Errorf("Expected success, got error: %v", err)
		}
	})

	t.Run("SuccessWithVmCpuFlag", func(t *testing.T) {
		// Given a temporary directory with mocked dependencies
		setupInitTest(t)

		// When executing the init command with VM CPU flag
		cmd := createTestInitCmd()
<<<<<<< HEAD
		ctx := context.Background()
=======
		ctx := context.WithValue(context.Background(), runtimeOverridesKey, mocks.Runtime)
>>>>>>> 8d93bdcf
		cmd.SetArgs([]string{"--vm-cpu", "4"})
		cmd.SetContext(ctx)
		err := cmd.Execute()

		// Then no error should occur
		if err != nil {
			t.Errorf("Expected success, got error: %v", err)
		}
	})

	t.Run("SuccessWithVmDiskFlag", func(t *testing.T) {
		// Given a temporary directory with mocked dependencies
		setupInitTest(t)

		// When executing the init command with VM disk flag
		cmd := createTestInitCmd()
<<<<<<< HEAD
		ctx := context.Background()
=======
		ctx := context.WithValue(context.Background(), runtimeOverridesKey, mocks.Runtime)
>>>>>>> 8d93bdcf
		cmd.SetArgs([]string{"--vm-disk", "100"})
		cmd.SetContext(ctx)
		err := cmd.Execute()

		// Then no error should occur
		if err != nil {
			t.Errorf("Expected success, got error: %v", err)
		}
	})

	t.Run("SuccessWithVmMemoryFlag", func(t *testing.T) {
		// Given a temporary directory with mocked dependencies
		setupInitTest(t)

		// When executing the init command with VM memory flag
		cmd := createTestInitCmd()
<<<<<<< HEAD
		ctx := context.Background()
=======
		ctx := context.WithValue(context.Background(), runtimeOverridesKey, mocks.Runtime)
>>>>>>> 8d93bdcf
		cmd.SetArgs([]string{"--vm-memory", "8192"})
		cmd.SetContext(ctx)
		err := cmd.Execute()

		// Then no error should occur
		if err != nil {
			t.Errorf("Expected success, got error: %v", err)
		}
	})

	t.Run("SuccessWithVmArchFlag", func(t *testing.T) {
		// Given a temporary directory with mocked dependencies
		setupInitTest(t)

		// When executing the init command with VM arch flag
		cmd := createTestInitCmd()
<<<<<<< HEAD
		ctx := context.Background()
=======
		ctx := context.WithValue(context.Background(), runtimeOverridesKey, mocks.Runtime)
>>>>>>> 8d93bdcf
		cmd.SetArgs([]string{"--vm-arch", "x86_64"})
		cmd.SetContext(ctx)
		err := cmd.Execute()

		// Then no error should occur
		if err != nil {
			t.Errorf("Expected success, got error: %v", err)
		}
	})

	t.Run("SuccessWithDockerFlag", func(t *testing.T) {
		// Given a temporary directory with mocked dependencies
		setupInitTest(t)

		// When executing the init command with docker flag
		cmd := createTestInitCmd()
<<<<<<< HEAD
		ctx := context.Background()
=======
		ctx := context.WithValue(context.Background(), runtimeOverridesKey, mocks.Runtime)
>>>>>>> 8d93bdcf
		cmd.SetArgs([]string{"--docker"})
		cmd.SetContext(ctx)
		err := cmd.Execute()

		// Then no error should occur
		if err != nil {
			t.Errorf("Expected success, got error: %v", err)
		}
	})

	t.Run("SuccessWithGitLivereloadFlag", func(t *testing.T) {
		// Given a temporary directory with mocked dependencies
		setupInitTest(t)

		// When executing the init command with git livereload flag
		cmd := createTestInitCmd()
<<<<<<< HEAD
		ctx := context.Background()
=======
		ctx := context.WithValue(context.Background(), runtimeOverridesKey, mocks.Runtime)
>>>>>>> 8d93bdcf
		cmd.SetArgs([]string{"--git-livereload"})
		cmd.SetContext(ctx)
		err := cmd.Execute()

		// Then no error should occur
		if err != nil {
			t.Errorf("Expected success, got error: %v", err)
		}
	})

	t.Run("SuccessWithBlueprintFlag", func(t *testing.T) {
		// Given a temporary directory with mocked dependencies
		setupInitTest(t)

		// When executing the init command with blueprint flag
		cmd := createTestInitCmd()
<<<<<<< HEAD
		ctx := context.Background()
=======
		ctx := context.WithValue(context.Background(), runtimeOverridesKey, mocks.Runtime)
>>>>>>> 8d93bdcf
		cmd.SetArgs([]string{"--blueprint", "full"})
		cmd.SetContext(ctx)
		err := cmd.Execute()

		// Then no error should occur
		if err != nil {
			t.Errorf("Expected success, got error: %v", err)
		}
	})

	t.Run("SuccessWithPlatformFlag", func(t *testing.T) {
		// Given a temporary directory with mocked dependencies
		setupInitTest(t)

		// When executing the init command with platform flag
		cmd := createTestInitCmd()
<<<<<<< HEAD
		ctx := context.Background()
=======
		ctx := context.WithValue(context.Background(), runtimeOverridesKey, mocks.Runtime)
>>>>>>> 8d93bdcf
		cmd.SetArgs([]string{"--provider", "local"})
		cmd.SetContext(ctx)
		err := cmd.Execute()

		// Then no error should occur
		if err != nil {
			t.Errorf("Expected success, got error: %v", err)
		}
	})

	t.Run("SuccessWithSetFlags", func(t *testing.T) {
		// Given a temporary directory with mocked dependencies
		setupInitTest(t)

		// When executing the init command with set flags
		cmd := createTestInitCmd()
<<<<<<< HEAD
		ctx := context.Background()
=======
		ctx := context.WithValue(context.Background(), runtimeOverridesKey, mocks.Runtime)
>>>>>>> 8d93bdcf
		cmd.SetArgs([]string{"--set", "cluster.endpoint=https://localhost:6443", "--set", "dns.domain=test.local"})
		cmd.SetContext(ctx)
		err := cmd.Execute()

		// Then no error should occur
		if err != nil {
			t.Errorf("Expected success, got error: %v", err)
		}
	})

	t.Run("SetFlagInvalidFormat", func(t *testing.T) {
		// Given a temporary directory with mocked dependencies
		setupInitTest(t)

		// When executing the init command with invalid set flag format
		cmd := createTestInitCmd()
<<<<<<< HEAD
		ctx := context.Background()
=======
		ctx := context.WithValue(context.Background(), runtimeOverridesKey, mocks.Runtime)
>>>>>>> 8d93bdcf
		cmd.SetArgs([]string{"--set", "invalid-format"})
		cmd.SetContext(ctx)
		err := cmd.Execute()

		// Then no error should occur (invalid format is ignored)
		if err != nil {
			t.Errorf("Expected success, got error: %v", err)
		}
	})

	t.Run("MultipleFlagsCombination", func(t *testing.T) {
		// Given a temporary directory with mocked dependencies
		setupInitTest(t)

		// When executing the init command with multiple flags
		cmd := createTestInitCmd()
<<<<<<< HEAD
		ctx := context.Background()
=======
		ctx := context.WithValue(context.Background(), runtimeOverridesKey, mocks.Runtime)
>>>>>>> 8d93bdcf
		cmd.SetArgs([]string{"--backend", "s3", "--vm-driver", "colima", "--docker", "--blueprint", "full"})
		cmd.SetContext(ctx)
		err := cmd.Execute()

		// Then no error should occur
		if err != nil {
			t.Errorf("Expected success, got error: %v", err)
		}
	})

	t.Run("LocalContextAutoProviderBlueprint", func(t *testing.T) {
		// Given a local context with no explicit provider or blueprint
		args := []string{"local"}
		initProvider = ""
		initBlueprint = ""

		// When processing the init logic
		ctx := context.Background()
		ctx = context.WithValue(ctx, "reset", false)
		ctx = context.WithValue(ctx, "trust", true)

		// If context is "local" and neither provider nor blueprint is set, set both
		if len(args) > 0 && strings.HasPrefix(args[0], "local") && initProvider == "" && initBlueprint == "" {
			initProvider = "generic"
			initBlueprint = constants.DefaultOCIBlueprintURL
		}

		// If provider is set and blueprint is not set, set blueprint (covers all providers, including local)
		if initProvider != "" && initBlueprint == "" {
			initBlueprint = constants.DefaultOCIBlueprintURL
		}

		// If blueprint is set, use it (overrides all)
		if initBlueprint != "" {
			ctx = context.WithValue(ctx, "blueprint", initBlueprint)
		}

		// Then both provider and blueprint should be set correctly
		if initProvider != "generic" {
			t.Errorf("Expected provider to be 'generic', got %s", initProvider)
		}

		if blueprintCtx := ctx.Value("blueprint"); blueprintCtx == nil {
			t.Errorf("Expected blueprint to be set in context for local context")
		} else if blueprint, ok := blueprintCtx.(string); !ok {
			t.Errorf("Expected blueprint context value to be a string")
		} else if blueprint != constants.DefaultOCIBlueprintURL {
			t.Errorf("Expected blueprint to be %s, got %s", constants.DefaultOCIBlueprintURL, blueprint)
		}
	})

	t.Run("LocalContextWithExplicitProvider", func(t *testing.T) {
		// Given a local context with explicit provider
		args := []string{"local"}
		initProvider = "aws"
		initBlueprint = ""

		// When processing the init logic
		ctx := context.Background()
		ctx = context.WithValue(ctx, "reset", false)
		ctx = context.WithValue(ctx, "trust", true)

		// If context is "local" and neither provider nor blueprint is set, set both
		if len(args) > 0 && strings.HasPrefix(args[0], "local") && initProvider == "" && initBlueprint == "" {
			initProvider = "generic"
			initBlueprint = constants.DefaultOCIBlueprintURL
		}

		// If provider is set and blueprint is not set, set blueprint (covers all providers, including local)
		if initProvider != "" && initBlueprint == "" {
			initBlueprint = constants.DefaultOCIBlueprintURL
		}

		// If blueprint is set, use it (overrides all)
		if initBlueprint != "" {
			ctx = context.WithValue(ctx, "blueprint", initBlueprint)
		}

		// Then the explicit provider should be used and OCI blueprint should be set
		if initProvider != "aws" {
			t.Errorf("Expected provider to be 'aws', got %s", initProvider)
		}

		if blueprintCtx := ctx.Value("blueprint"); blueprintCtx == nil {
			t.Errorf("Expected blueprint to be set in context when explicit provider is specified")
		} else if blueprint, ok := blueprintCtx.(string); !ok {
			t.Errorf("Expected blueprint context value to be a string")
		} else if blueprint != constants.DefaultOCIBlueprintURL {
			t.Errorf("Expected blueprint to be %s, got %s", constants.DefaultOCIBlueprintURL, blueprint)
		}
	})

	t.Run("LocalContextWithExplicitBlueprint", func(t *testing.T) {
		// Given a local context with explicit blueprint
		args := []string{"local"}
		initProvider = ""
		initBlueprint = "oci://custom/blueprint:v1.0.0"

		// When processing the init logic
		ctx := context.Background()
		ctx = context.WithValue(ctx, "reset", false)
		ctx = context.WithValue(ctx, "trust", true)

		// If context is "local" and neither provider nor blueprint is set, set both
		if len(args) > 0 && strings.HasPrefix(args[0], "local") && initProvider == "" && initBlueprint == "" {
			initProvider = "generic"
			initBlueprint = constants.DefaultOCIBlueprintURL
		}

		// If provider is set and blueprint is not set, set blueprint (covers all providers, including local)
		if initProvider != "" && initBlueprint == "" {
			initBlueprint = constants.DefaultOCIBlueprintURL
		}

		// If blueprint is set, use it (overrides all)
		if initBlueprint != "" {
			ctx = context.WithValue(ctx, "blueprint", initBlueprint)
		}

		// Then the explicit blueprint should be used
		if blueprintCtx := ctx.Value("blueprint"); blueprintCtx == nil {
			t.Errorf("Expected blueprint to be set in context")
		} else if blueprint, ok := blueprintCtx.(string); !ok {
			t.Errorf("Expected blueprint context value to be a string")
		} else if blueprint != "oci://custom/blueprint:v1.0.0" {
			t.Errorf("Expected blueprint to be oci://custom/blueprint:v1.0.0, got %s", blueprint)
		}
	})

	t.Run("NonLocalContext", func(t *testing.T) {
		// Given a non-local context with no explicit provider or blueprint
		args := []string{"aws"}
		initProvider = ""
		initBlueprint = ""

		// When processing the init logic
		ctx := context.Background()
		ctx = context.WithValue(ctx, "reset", false)
		ctx = context.WithValue(ctx, "trust", true)

		// If context is "local" and neither provider nor blueprint is set, set both
		if len(args) > 0 && strings.HasPrefix(args[0], "local") && initProvider == "" && initBlueprint == "" {
			initProvider = "generic"
			initBlueprint = constants.DefaultOCIBlueprintURL
		}

		// If provider is set and blueprint is not set, set blueprint (covers all providers, including local)
		if initProvider != "" && initBlueprint == "" {
			initBlueprint = constants.DefaultOCIBlueprintURL
		}

		// If blueprint is set, use it (overrides all)
		if initBlueprint != "" {
			ctx = context.WithValue(ctx, "blueprint", initBlueprint)
		}

		// Then provider should not be auto-set and blueprint should not be set
		if initProvider != "" {
			t.Errorf("Expected provider to not be auto-set for non-local context, got %s", initProvider)
		}

		if blueprintCtx := ctx.Value("blueprint"); blueprintCtx != nil {
			t.Errorf("Expected blueprint to not be set when no provider is specified, got %v", blueprintCtx)
		}
	})

	t.Run("ProviderAutoBlueprint", func(t *testing.T) {
		// Given a provider is specified
		initProvider = "aws"
		initBlueprint = ""

		// When processing the init logic
		ctx := context.Background()
		ctx = context.WithValue(ctx, "reset", false)
		ctx = context.WithValue(ctx, "trust", true)

		// If provider is set and blueprint is not set, set blueprint (covers all providers, including local)
		if initProvider != "" && initBlueprint == "" {
			initBlueprint = constants.DefaultOCIBlueprintURL
		}

		if initBlueprint != "" {
			ctx = context.WithValue(ctx, "blueprint", initBlueprint)
		}

		// Then the blueprint should be set correctly
		if blueprintCtx := ctx.Value("blueprint"); blueprintCtx == nil {
			t.Errorf("Expected blueprint to be set in context when provider is specified")
		} else if blueprint, ok := blueprintCtx.(string); !ok {
			t.Errorf("Expected blueprint context value to be a string")
		} else if blueprint != constants.DefaultOCIBlueprintURL {
			t.Errorf("Expected blueprint to be %s, got %s", constants.DefaultOCIBlueprintURL, blueprint)
		}
	})

	t.Run("ExplicitBlueprintOverrides", func(t *testing.T) {
		// Given an explicit blueprint is specified
		initProvider = "aws"
		initBlueprint = "oci://custom/blueprint:v1.0.0"

		// When processing the init logic
		ctx := context.Background()
		ctx = context.WithValue(ctx, "reset", false)
		ctx = context.WithValue(ctx, "trust", true)

		// If provider is set and blueprint is not set, set blueprint (covers all providers, including local)
		if initProvider != "" && initBlueprint == "" {
			initBlueprint = constants.DefaultOCIBlueprintURL
		}

		if initBlueprint != "" {
			ctx = context.WithValue(ctx, "blueprint", initBlueprint)
		}

		// Then the explicit blueprint should be used instead of the default
		if blueprintCtx := ctx.Value("blueprint"); blueprintCtx == nil {
			t.Errorf("Expected blueprint to be set in context")
		} else if blueprint, ok := blueprintCtx.(string); !ok {
			t.Errorf("Expected blueprint context value to be a string")
		} else if blueprint != "oci://custom/blueprint:v1.0.0" {
			t.Errorf("Expected blueprint to be oci://custom/blueprint:v1.0.0, got %s", blueprint)
		}
	})

	t.Run("PlatformAutoBlueprint", func(t *testing.T) {
		// Given a platform is specified
		initPlatform = "aws"
		initProvider = ""
		initBlueprint = ""

		// When processing the init logic
		ctx := context.Background()
		ctx = context.WithValue(ctx, "reset", false)
		ctx = context.WithValue(ctx, "trust", true)

		// Handle deprecated --platform flag and set blueprint
		if initPlatform != "" && initProvider == "" && initBlueprint == "" {
			initBlueprint = constants.DefaultOCIBlueprintURL
		}

		if initBlueprint != "" {
			ctx = context.WithValue(ctx, "blueprint", initBlueprint)
		}

		// Then the blueprint should be set correctly
		if blueprintCtx := ctx.Value("blueprint"); blueprintCtx == nil {
			t.Errorf("Expected blueprint to be set in context when platform is specified")
		} else if blueprint, ok := blueprintCtx.(string); !ok {
			t.Errorf("Expected blueprint context value to be a string")
		} else if blueprint != constants.DefaultOCIBlueprintURL {
			t.Errorf("Expected blueprint to be %s, got %s", constants.DefaultOCIBlueprintURL, blueprint)
		}
	})

	t.Run("LocalContextVariations", func(t *testing.T) {
		testCases := []struct {
			name              string
			args              []string
			provider          string
			blueprint         string
			expectedProvider  string
			expectedBlueprint string
		}{
			{
				name:              "local context with no flags",
				args:              []string{"local"},
				provider:          "",
				blueprint:         "",
				expectedProvider:  "local",
				expectedBlueprint: constants.DefaultOCIBlueprintURL,
			},
			{
				name:              "local-dev context with no flags",
				args:              []string{"local-dev"},
				provider:          "",
				blueprint:         "",
				expectedProvider:  "local",
				expectedBlueprint: constants.DefaultOCIBlueprintURL,
			},
			{
				name:              "local context with explicit provider",
				args:              []string{"local"},
				provider:          "aws",
				blueprint:         "",
				expectedProvider:  "aws",
				expectedBlueprint: constants.DefaultOCIBlueprintURL,
			},
			{
				name:              "local context with explicit blueprint",
				args:              []string{"local"},
				provider:          "",
				blueprint:         "oci://custom/blueprint:v1.0.0",
				expectedProvider:  "",
				expectedBlueprint: "oci://custom/blueprint:v1.0.0",
			},
			{
				name:              "local context with both explicit provider and blueprint",
				args:              []string{"local"},
				provider:          "azure",
				blueprint:         "oci://custom/blueprint:v1.0.0",
				expectedProvider:  "azure",
				expectedBlueprint: "oci://custom/blueprint:v1.0.0",
			},
		}

		for _, tc := range testCases {
			t.Run(tc.name, func(t *testing.T) {
				// Given the test case parameters
				initProvider = tc.provider
				initBlueprint = tc.blueprint

				// When processing the init logic
				ctx := context.Background()
				ctx = context.WithValue(ctx, "reset", false)
				ctx = context.WithValue(ctx, "trust", true)

				// If context is "local" and neither provider nor blueprint is set, set both
				if len(tc.args) > 0 && strings.HasPrefix(tc.args[0], "local") && initProvider == "" && initBlueprint == "" {
					initProvider = "local"
					initBlueprint = constants.DefaultOCIBlueprintURL
				}

				// If provider is set and blueprint is not set, set blueprint (covers all providers, including local)
				if initProvider != "" && initBlueprint == "" {
					initBlueprint = constants.DefaultOCIBlueprintURL
				}

				// If blueprint is set, use it (overrides all)
				if initBlueprint != "" {
					ctx = context.WithValue(ctx, "blueprint", initBlueprint)
				}

				// Then verify the results
				if tc.expectedProvider != "" {
					if initProvider != tc.expectedProvider {
						t.Errorf("Expected provider to be %s, got %s", tc.expectedProvider, initProvider)
					}
				}

				if tc.expectedBlueprint != "" {
					if blueprintCtx := ctx.Value("blueprint"); blueprintCtx == nil {
						t.Errorf("Expected blueprint to be set in context")
					} else if blueprint, ok := blueprintCtx.(string); !ok {
						t.Errorf("Expected blueprint context value to be a string")
					} else if blueprint != tc.expectedBlueprint {
						t.Errorf("Expected blueprint to be %s, got %s", tc.expectedBlueprint, blueprint)
					}
				}
			})
		}
	})

	t.Run("RunEAutoProviderBlueprintLogic", func(t *testing.T) {
		// Given a temporary directory with mocked dependencies
		setupInitTest(t)

		// When executing the init command with local context (should auto-set provider and blueprint)
		cmd := createTestInitCmd()
<<<<<<< HEAD
		ctx := context.Background()
=======
		ctx := context.WithValue(context.Background(), runtimeOverridesKey, mocks.Runtime)
>>>>>>> 8d93bdcf
		cmd.SetArgs([]string{"local"})
		cmd.SetContext(ctx)
		err := cmd.Execute()

		// Then no error should occur and the logic should be executed
		if err != nil {
			t.Errorf("Expected success, got error: %v", err)
		}
	})

	t.Run("RunEExplicitProviderAutoBlueprint", func(t *testing.T) {
		// Given a temporary directory with mocked dependencies
		setupInitTest(t)

		// When executing the init command with explicit provider
		cmd := createTestInitCmd()
<<<<<<< HEAD
		ctx := context.Background()
=======
		ctx := context.WithValue(context.Background(), runtimeOverridesKey, mocks.Runtime)
>>>>>>> 8d93bdcf
		cmd.SetArgs([]string{"--provider", "aws"})
		cmd.SetContext(ctx)
		err := cmd.Execute()

		// Then no error should occur and the logic should be executed
		if err != nil {
			t.Errorf("Expected success, got error: %v", err)
		}
	})

	t.Run("RunEExplicitBlueprintOverrides", func(t *testing.T) {
		// Given a temporary directory with mocked dependencies
		setupInitTest(t)

		// When executing the init command with explicit blueprint
		cmd := createTestInitCmd()
<<<<<<< HEAD
		ctx := context.Background()
=======
		ctx := context.WithValue(context.Background(), runtimeOverridesKey, mocks.Runtime)
>>>>>>> 8d93bdcf
		cmd.SetArgs([]string{"--blueprint", "oci://custom/blueprint:v1.0.0"})
		cmd.SetContext(ctx)
		err := cmd.Execute()

		// Then no error should occur and the logic should be executed
		if err != nil {
			t.Errorf("Expected success, got error: %v", err)
		}
	})

	t.Run("RunESimpleFlagsProcessing", func(t *testing.T) {
		// Given a temporary directory with mocked dependencies
		setupInitTest(t)

		// When executing the init command with simple flags
		cmd := createTestInitCmd()
<<<<<<< HEAD
		ctx := context.Background()
=======
		ctx := context.WithValue(context.Background(), runtimeOverridesKey, mocks.Runtime)
>>>>>>> 8d93bdcf
		cmd.SetArgs([]string{
			"test-context",
			"--reset",
			"--docker",
			"--git-livereload",
			"--provider", "aws",
		})
		cmd.SetContext(ctx)
		err := cmd.Execute()

		// Then no error should occur and flags should be processed
		if err != nil {
			t.Errorf("Expected success, got error: %v", err)
		}
	})

	t.Run("RunEDeprecatedPlatformFlag", func(t *testing.T) {
		// Given a temporary directory with mocked dependencies
		setupInitTest(t)

		// When executing the init command with deprecated platform flag
		cmd := createTestInitCmd()
<<<<<<< HEAD
		ctx := context.Background()
=======
		ctx := context.WithValue(context.Background(), runtimeOverridesKey, mocks.Runtime)
>>>>>>> 8d93bdcf
		cmd.SetArgs([]string{"--platform", "aws"})
		cmd.SetContext(ctx)
		err := cmd.Execute()

		// Then no error should occur and the deprecated flag should be handled
		if err != nil {
			t.Errorf("Expected success, got error: %v", err)
		}
	})

	t.Run("RunEPlatformAndProviderConflict", func(t *testing.T) {
		// Given a temporary directory with mocked dependencies
		setupInitTest(t)

		// When executing the init command with both platform and provider flags
		cmd := createTestInitCmd()
<<<<<<< HEAD
		ctx := context.Background()
=======
		ctx := context.WithValue(context.Background(), runtimeOverridesKey, mocks.Runtime)
>>>>>>> 8d93bdcf
		cmd.SetArgs([]string{"--platform", "aws", "--provider", "azure"})
		cmd.SetContext(ctx)
		err := cmd.Execute()

		// Then no error should occur - platform overrides provider
		if err != nil {
			t.Errorf("Expected success, got error: %v", err)
		}
	})

	t.Run("RunEPlatformOverridesAutoProvider", func(t *testing.T) {
		// Given a temporary directory with mocked dependencies
		setupInitTest(t)

		// When executing the init command with platform flag (should override auto-set provider)
		cmd := createTestInitCmd()
<<<<<<< HEAD
		ctx := context.Background()
=======
		ctx := context.WithValue(context.Background(), runtimeOverridesKey, mocks.Runtime)
>>>>>>> 8d93bdcf
		cmd.SetArgs([]string{"local", "--platform", "aws"})
		cmd.SetContext(ctx)
		err := cmd.Execute()

		// Then no error should occur and platform should override auto-set provider
		if err != nil {
			t.Errorf("Expected success, got error: %v", err)
		}
	})

	t.Run("RunEContextNameAsProvider", func(t *testing.T) {
		// Given a temporary directory with mocked dependencies
		setupInitTest(t)

		// When executing the init command with context name that matches a provider
		cmd := createTestInitCmd()
<<<<<<< HEAD
		ctx := context.Background()
=======
		ctx := context.WithValue(context.Background(), runtimeOverridesKey, mocks.Runtime)
>>>>>>> 8d93bdcf
		cmd.SetArgs([]string{"aws"}) // No explicit provider flag
		cmd.SetContext(ctx)
		err := cmd.Execute()

		// Then no error should occur and context name should be used as provider
		if err != nil {
			t.Errorf("Expected success, got error: %v", err)
		}
	})

	t.Run("RunEContextNameAsProviderForAzure", func(t *testing.T) {
		// Given a temporary directory with mocked dependencies
		setupInitTest(t)

		// When executing the init command with "azure" context name
		cmd := createTestInitCmd()
<<<<<<< HEAD
		ctx := context.Background()
=======
		ctx := context.WithValue(context.Background(), runtimeOverridesKey, mocks.Runtime)
>>>>>>> 8d93bdcf
		cmd.SetArgs([]string{"azure"}) // No explicit provider flag
		cmd.SetContext(ctx)
		err := cmd.Execute()

		// Then no error should occur and "azure" should be used as provider
		if err != nil {
			t.Errorf("Expected success, got error: %v", err)
		}
	})

	t.Run("RunEContextNameAsProviderForMetal", func(t *testing.T) {
		// Given a temporary directory with mocked dependencies
		setupInitTest(t)

		// When executing the init command with "metal" context name
		cmd := createTestInitCmd()
<<<<<<< HEAD
		ctx := context.Background()
=======
		ctx := context.WithValue(context.Background(), runtimeOverridesKey, mocks.Runtime)
>>>>>>> 8d93bdcf
		cmd.SetArgs([]string{"metal"}) // No explicit provider flag
		cmd.SetContext(ctx)
		err := cmd.Execute()

		// Then no error should occur and "metal" should be used as provider
		if err != nil {
			t.Errorf("Expected success, got error: %v", err)
		}
	})

	t.Run("RunEContextNameAsProviderForLocal", func(t *testing.T) {
		// Given a temporary directory with mocked dependencies
		setupInitTest(t)

		// When executing the init command with "local" context name
		cmd := createTestInitCmd()
<<<<<<< HEAD
		ctx := context.Background()
=======
		ctx := context.WithValue(context.Background(), runtimeOverridesKey, mocks.Runtime)
>>>>>>> 8d93bdcf
		cmd.SetArgs([]string{"local"}) // No explicit provider flag
		cmd.SetContext(ctx)
		err := cmd.Execute()

		// Then no error should occur and "generic" should be used as provider
		if err != nil {
			t.Errorf("Expected success, got error: %v", err)
		}
	})

	t.Run("RunEExplicitProviderOverridesContextName", func(t *testing.T) {
		// Given a temporary directory with mocked dependencies
		setupInitTest(t)

		// When executing the init command with explicit provider that differs from context name
		cmd := createTestInitCmd()
<<<<<<< HEAD
		ctx := context.Background()
=======
		ctx := context.WithValue(context.Background(), runtimeOverridesKey, mocks.Runtime)
>>>>>>> 8d93bdcf
		cmd.SetArgs([]string{"aws", "--provider", "azure"}) // Context name vs explicit provider
		cmd.SetContext(ctx)
		err := cmd.Execute()

		// Then no error should occur and explicit provider should be used
		if err != nil {
			t.Errorf("Expected success, got error: %v", err)
		}
	})

	t.Run("RunEUnknownContextNameDoesNotSetProvider", func(t *testing.T) {
		// Given a temporary directory with mocked dependencies
		setupInitTest(t)

		// When executing the init command with unknown context name
		cmd := createTestInitCmd()
<<<<<<< HEAD
		ctx := context.Background()
=======
		ctx := context.WithValue(context.Background(), runtimeOverridesKey, mocks.Runtime)
>>>>>>> 8d93bdcf
		cmd.SetArgs([]string{"unknown-context"}) // Unknown context name
		cmd.SetContext(ctx)
		err := cmd.Execute()

		// Then no error should occur and no provider should be set
		if err != nil {
			t.Errorf("Expected success, got error: %v", err)
		}
	})

	t.Run("RunEInvalidSetFlagFormat", func(t *testing.T) {
		// Given a temporary directory with mocked dependencies
		setupInitTest(t)

		// When executing the init command with invalid set flag format
		cmd := createTestInitCmd()
<<<<<<< HEAD
		ctx := context.Background()
=======
		ctx := context.WithValue(context.Background(), runtimeOverridesKey, mocks.Runtime)
>>>>>>> 8d93bdcf
		cmd.SetArgs([]string{"--set", "invalid-format-without-equals"})
		cmd.SetContext(ctx)
		err := cmd.Execute()

		// Then no error should occur (invalid format is ignored)
		if err != nil {
			t.Errorf("Expected success for invalid set flag format, got error: %v", err)
		}
	})

	t.Run("AddsCurrentDirToTrustedFile", func(t *testing.T) {
		// Given a temporary directory with mocked dependencies
		mocks := setupInitTest(t)

		// And tracking whether AddCurrentDirToTrustedFile is called
		var addCurrentDirToTrustedFileCalled bool
		mocks.Shell.Shell.AddCurrentDirToTrustedFileFunc = func() error {
			addCurrentDirToTrustedFileCalled = true
			return nil
		}

		// Override ProjectRoot in runtime
		mocks.Runtime.ProjectRoot = mocks.Shell.TmpDir

		// When executing the init command
		cmd := createTestInitCmd()
		ctx := context.WithValue(context.Background(), runtimeOverridesKey, mocks.Runtime)
		cmd.SetArgs([]string{})
		cmd.SetContext(ctx)
		err := cmd.Execute()

		// Then no error should occur
		if err != nil {
			t.Errorf("Expected success, got error: %v", err)
		}

		// And AddCurrentDirToTrustedFile should have been called
		if !addCurrentDirToTrustedFileCalled {
			t.Error("Expected AddCurrentDirToTrustedFile to be called, but it was not")
		}
	})

	t.Run("HandlesAddCurrentDirToTrustedFileError", func(t *testing.T) {
		// Given a temporary directory with mocked dependencies
		mocks := setupInitTest(t)

		// And AddCurrentDirToTrustedFile returns an error
		expectedError := fmt.Errorf("failed to add current directory to trusted file")
		mocks.Shell.Shell.AddCurrentDirToTrustedFileFunc = func() error {
			return expectedError
		}

		// Override ProjectRoot in runtime
		mocks.Runtime.ProjectRoot = mocks.Shell.TmpDir

		// When executing the init command
		cmd := createTestInitCmd()
		ctx := context.WithValue(context.Background(), runtimeOverridesKey, mocks.Runtime)
		cmd.SetArgs([]string{})
		cmd.SetContext(ctx)
		err := cmd.Execute()

		// Then an error should occur
		if err == nil {
			t.Error("Expected error when AddCurrentDirToTrustedFile fails, got nil")
			return
		}

		// And the error should contain the expected message
		if !strings.Contains(err.Error(), "failed to add current directory to trusted file") {
			t.Errorf("Expected error message to contain 'failed to add current directory to trusted file', got: %v", err)
		}
	})
}<|MERGE_RESOLUTION|>--- conflicted
+++ resolved
@@ -68,10 +68,6 @@
 	mockBlueprintHandler.LoadBlueprintFunc = func() error { return nil }
 	mockBlueprintHandler.WriteFunc = func(overwrite ...bool) error { return nil }
 	// Configure tools manager (required by runInit)
-<<<<<<< HEAD
-	baseMocks.ToolsManager.CheckFunc = func() error { return nil }
-=======
->>>>>>> 8d93bdcf
 	baseMocks.ToolsManager.InstallFunc = func() error { return nil }
 
 	return &InitMocks{
@@ -111,15 +107,11 @@
 
 	t.Run("Success", func(t *testing.T) {
 		// Given a temporary directory with mocked dependencies
-		setupInitTest(t)
+		mocks := setupInitTest(t)
 
 		// When executing the init command
 		cmd := createTestInitCmd()
-<<<<<<< HEAD
-		ctx := context.Background()
-=======
-		ctx := context.WithValue(context.Background(), runtimeOverridesKey, mocks.Runtime)
->>>>>>> 8d93bdcf
+		ctx := context.WithValue(context.Background(), runtimeOverridesKey, mocks.Runtime)
 		cmd.SetArgs([]string{})
 		cmd.SetContext(ctx)
 		err := cmd.Execute()
@@ -132,15 +124,11 @@
 
 	t.Run("SuccessWithReset", func(t *testing.T) {
 		// Given a temporary directory with mocked dependencies
-		setupInitTest(t)
+		mocks := setupInitTest(t)
 
 		// When executing the init command with reset flag
 		cmd := createTestInitCmd()
-<<<<<<< HEAD
-		ctx := context.Background()
-=======
-		ctx := context.WithValue(context.Background(), runtimeOverridesKey, mocks.Runtime)
->>>>>>> 8d93bdcf
+		ctx := context.WithValue(context.Background(), runtimeOverridesKey, mocks.Runtime)
 		ctx = context.WithValue(ctx, "reset", true)
 		cmd.SetArgs([]string{})
 		cmd.SetContext(ctx)
@@ -154,15 +142,11 @@
 
 	t.Run("SuccessWithContext", func(t *testing.T) {
 		// Given a temporary directory with mocked dependencies
-		setupInitTest(t)
+		mocks := setupInitTest(t)
 
 		// When executing the init command with context
 		cmd := createTestInitCmd()
-<<<<<<< HEAD
-		ctx := context.Background()
-=======
-		ctx := context.WithValue(context.Background(), runtimeOverridesKey, mocks.Runtime)
->>>>>>> 8d93bdcf
+		ctx := context.WithValue(context.Background(), runtimeOverridesKey, mocks.Runtime)
 		ctx = context.WithValue(ctx, "contextName", "local")
 		cmd.SetArgs([]string{"test-context"})
 		cmd.SetContext(ctx)
@@ -176,15 +160,11 @@
 
 	t.Run("SuccessWithContextAndReset", func(t *testing.T) {
 		// Given a temporary directory with mocked dependencies
-		setupInitTest(t)
+		mocks := setupInitTest(t)
 
 		// When executing the init command with context and reset
 		cmd := createTestInitCmd()
-<<<<<<< HEAD
-		ctx := context.Background()
-=======
-		ctx := context.WithValue(context.Background(), runtimeOverridesKey, mocks.Runtime)
->>>>>>> 8d93bdcf
+		ctx := context.WithValue(context.Background(), runtimeOverridesKey, mocks.Runtime)
 		ctx = context.WithValue(ctx, "contextName", "local")
 		ctx = context.WithValue(ctx, "reset", true)
 		cmd.SetArgs([]string{"test-context"})
@@ -199,15 +179,11 @@
 
 	t.Run("SuccessWithAllFlags", func(t *testing.T) {
 		// Given a temporary directory with mocked dependencies
-		setupInitTest(t)
+		mocks := setupInitTest(t)
 
 		// When executing the init command with all flags
 		cmd := createTestInitCmd()
-<<<<<<< HEAD
-		ctx := context.Background()
-=======
-		ctx := context.WithValue(context.Background(), runtimeOverridesKey, mocks.Runtime)
->>>>>>> 8d93bdcf
+		ctx := context.WithValue(context.Background(), runtimeOverridesKey, mocks.Runtime)
 		ctx = context.WithValue(ctx, "contextName", "local")
 		ctx = context.WithValue(ctx, "reset", true)
 		ctx = context.WithValue(ctx, "verbose", true)
@@ -223,15 +199,11 @@
 
 	t.Run("SuccessWithBackendFlag", func(t *testing.T) {
 		// Given a temporary directory with mocked dependencies
-		setupInitTest(t)
+		mocks := setupInitTest(t)
 
 		// When executing the init command with backend flag
 		cmd := createTestInitCmd()
-<<<<<<< HEAD
-		ctx := context.Background()
-=======
-		ctx := context.WithValue(context.Background(), runtimeOverridesKey, mocks.Runtime)
->>>>>>> 8d93bdcf
+		ctx := context.WithValue(context.Background(), runtimeOverridesKey, mocks.Runtime)
 		cmd.SetArgs([]string{"--backend", "s3"})
 		cmd.SetContext(ctx)
 		err := cmd.Execute()
@@ -244,15 +216,11 @@
 
 	t.Run("SuccessWithVmDriverFlag", func(t *testing.T) {
 		// Given a temporary directory with mocked dependencies
-		setupInitTest(t)
+		mocks := setupInitTest(t)
 
 		// When executing the init command with VM driver flag
 		cmd := createTestInitCmd()
-<<<<<<< HEAD
-		ctx := context.Background()
-=======
-		ctx := context.WithValue(context.Background(), runtimeOverridesKey, mocks.Runtime)
->>>>>>> 8d93bdcf
+		ctx := context.WithValue(context.Background(), runtimeOverridesKey, mocks.Runtime)
 		cmd.SetArgs([]string{"--vm-driver", "colima"})
 		cmd.SetContext(ctx)
 		err := cmd.Execute()
@@ -265,15 +233,11 @@
 
 	t.Run("SuccessWithVmCpuFlag", func(t *testing.T) {
 		// Given a temporary directory with mocked dependencies
-		setupInitTest(t)
+		mocks := setupInitTest(t)
 
 		// When executing the init command with VM CPU flag
 		cmd := createTestInitCmd()
-<<<<<<< HEAD
-		ctx := context.Background()
-=======
-		ctx := context.WithValue(context.Background(), runtimeOverridesKey, mocks.Runtime)
->>>>>>> 8d93bdcf
+		ctx := context.WithValue(context.Background(), runtimeOverridesKey, mocks.Runtime)
 		cmd.SetArgs([]string{"--vm-cpu", "4"})
 		cmd.SetContext(ctx)
 		err := cmd.Execute()
@@ -286,15 +250,11 @@
 
 	t.Run("SuccessWithVmDiskFlag", func(t *testing.T) {
 		// Given a temporary directory with mocked dependencies
-		setupInitTest(t)
+		mocks := setupInitTest(t)
 
 		// When executing the init command with VM disk flag
 		cmd := createTestInitCmd()
-<<<<<<< HEAD
-		ctx := context.Background()
-=======
-		ctx := context.WithValue(context.Background(), runtimeOverridesKey, mocks.Runtime)
->>>>>>> 8d93bdcf
+		ctx := context.WithValue(context.Background(), runtimeOverridesKey, mocks.Runtime)
 		cmd.SetArgs([]string{"--vm-disk", "100"})
 		cmd.SetContext(ctx)
 		err := cmd.Execute()
@@ -307,15 +267,11 @@
 
 	t.Run("SuccessWithVmMemoryFlag", func(t *testing.T) {
 		// Given a temporary directory with mocked dependencies
-		setupInitTest(t)
+		mocks := setupInitTest(t)
 
 		// When executing the init command with VM memory flag
 		cmd := createTestInitCmd()
-<<<<<<< HEAD
-		ctx := context.Background()
-=======
-		ctx := context.WithValue(context.Background(), runtimeOverridesKey, mocks.Runtime)
->>>>>>> 8d93bdcf
+		ctx := context.WithValue(context.Background(), runtimeOverridesKey, mocks.Runtime)
 		cmd.SetArgs([]string{"--vm-memory", "8192"})
 		cmd.SetContext(ctx)
 		err := cmd.Execute()
@@ -328,15 +284,11 @@
 
 	t.Run("SuccessWithVmArchFlag", func(t *testing.T) {
 		// Given a temporary directory with mocked dependencies
-		setupInitTest(t)
+		mocks := setupInitTest(t)
 
 		// When executing the init command with VM arch flag
 		cmd := createTestInitCmd()
-<<<<<<< HEAD
-		ctx := context.Background()
-=======
-		ctx := context.WithValue(context.Background(), runtimeOverridesKey, mocks.Runtime)
->>>>>>> 8d93bdcf
+		ctx := context.WithValue(context.Background(), runtimeOverridesKey, mocks.Runtime)
 		cmd.SetArgs([]string{"--vm-arch", "x86_64"})
 		cmd.SetContext(ctx)
 		err := cmd.Execute()
@@ -349,15 +301,11 @@
 
 	t.Run("SuccessWithDockerFlag", func(t *testing.T) {
 		// Given a temporary directory with mocked dependencies
-		setupInitTest(t)
+		mocks := setupInitTest(t)
 
 		// When executing the init command with docker flag
 		cmd := createTestInitCmd()
-<<<<<<< HEAD
-		ctx := context.Background()
-=======
-		ctx := context.WithValue(context.Background(), runtimeOverridesKey, mocks.Runtime)
->>>>>>> 8d93bdcf
+		ctx := context.WithValue(context.Background(), runtimeOverridesKey, mocks.Runtime)
 		cmd.SetArgs([]string{"--docker"})
 		cmd.SetContext(ctx)
 		err := cmd.Execute()
@@ -370,15 +318,11 @@
 
 	t.Run("SuccessWithGitLivereloadFlag", func(t *testing.T) {
 		// Given a temporary directory with mocked dependencies
-		setupInitTest(t)
+		mocks := setupInitTest(t)
 
 		// When executing the init command with git livereload flag
 		cmd := createTestInitCmd()
-<<<<<<< HEAD
-		ctx := context.Background()
-=======
-		ctx := context.WithValue(context.Background(), runtimeOverridesKey, mocks.Runtime)
->>>>>>> 8d93bdcf
+		ctx := context.WithValue(context.Background(), runtimeOverridesKey, mocks.Runtime)
 		cmd.SetArgs([]string{"--git-livereload"})
 		cmd.SetContext(ctx)
 		err := cmd.Execute()
@@ -391,15 +335,11 @@
 
 	t.Run("SuccessWithBlueprintFlag", func(t *testing.T) {
 		// Given a temporary directory with mocked dependencies
-		setupInitTest(t)
+		mocks := setupInitTest(t)
 
 		// When executing the init command with blueprint flag
 		cmd := createTestInitCmd()
-<<<<<<< HEAD
-		ctx := context.Background()
-=======
-		ctx := context.WithValue(context.Background(), runtimeOverridesKey, mocks.Runtime)
->>>>>>> 8d93bdcf
+		ctx := context.WithValue(context.Background(), runtimeOverridesKey, mocks.Runtime)
 		cmd.SetArgs([]string{"--blueprint", "full"})
 		cmd.SetContext(ctx)
 		err := cmd.Execute()
@@ -412,15 +352,11 @@
 
 	t.Run("SuccessWithPlatformFlag", func(t *testing.T) {
 		// Given a temporary directory with mocked dependencies
-		setupInitTest(t)
+		mocks := setupInitTest(t)
 
 		// When executing the init command with platform flag
 		cmd := createTestInitCmd()
-<<<<<<< HEAD
-		ctx := context.Background()
-=======
-		ctx := context.WithValue(context.Background(), runtimeOverridesKey, mocks.Runtime)
->>>>>>> 8d93bdcf
+		ctx := context.WithValue(context.Background(), runtimeOverridesKey, mocks.Runtime)
 		cmd.SetArgs([]string{"--provider", "local"})
 		cmd.SetContext(ctx)
 		err := cmd.Execute()
@@ -433,15 +369,11 @@
 
 	t.Run("SuccessWithSetFlags", func(t *testing.T) {
 		// Given a temporary directory with mocked dependencies
-		setupInitTest(t)
+		mocks := setupInitTest(t)
 
 		// When executing the init command with set flags
 		cmd := createTestInitCmd()
-<<<<<<< HEAD
-		ctx := context.Background()
-=======
-		ctx := context.WithValue(context.Background(), runtimeOverridesKey, mocks.Runtime)
->>>>>>> 8d93bdcf
+		ctx := context.WithValue(context.Background(), runtimeOverridesKey, mocks.Runtime)
 		cmd.SetArgs([]string{"--set", "cluster.endpoint=https://localhost:6443", "--set", "dns.domain=test.local"})
 		cmd.SetContext(ctx)
 		err := cmd.Execute()
@@ -454,15 +386,11 @@
 
 	t.Run("SetFlagInvalidFormat", func(t *testing.T) {
 		// Given a temporary directory with mocked dependencies
-		setupInitTest(t)
+		mocks := setupInitTest(t)
 
 		// When executing the init command with invalid set flag format
 		cmd := createTestInitCmd()
-<<<<<<< HEAD
-		ctx := context.Background()
-=======
-		ctx := context.WithValue(context.Background(), runtimeOverridesKey, mocks.Runtime)
->>>>>>> 8d93bdcf
+		ctx := context.WithValue(context.Background(), runtimeOverridesKey, mocks.Runtime)
 		cmd.SetArgs([]string{"--set", "invalid-format"})
 		cmd.SetContext(ctx)
 		err := cmd.Execute()
@@ -475,15 +403,11 @@
 
 	t.Run("MultipleFlagsCombination", func(t *testing.T) {
 		// Given a temporary directory with mocked dependencies
-		setupInitTest(t)
+		mocks := setupInitTest(t)
 
 		// When executing the init command with multiple flags
 		cmd := createTestInitCmd()
-<<<<<<< HEAD
-		ctx := context.Background()
-=======
-		ctx := context.WithValue(context.Background(), runtimeOverridesKey, mocks.Runtime)
->>>>>>> 8d93bdcf
+		ctx := context.WithValue(context.Background(), runtimeOverridesKey, mocks.Runtime)
 		cmd.SetArgs([]string{"--backend", "s3", "--vm-driver", "colima", "--docker", "--blueprint", "full"})
 		cmd.SetContext(ctx)
 		err := cmd.Execute()
@@ -838,15 +762,11 @@
 
 	t.Run("RunEAutoProviderBlueprintLogic", func(t *testing.T) {
 		// Given a temporary directory with mocked dependencies
-		setupInitTest(t)
+		mocks := setupInitTest(t)
 
 		// When executing the init command with local context (should auto-set provider and blueprint)
 		cmd := createTestInitCmd()
-<<<<<<< HEAD
-		ctx := context.Background()
-=======
-		ctx := context.WithValue(context.Background(), runtimeOverridesKey, mocks.Runtime)
->>>>>>> 8d93bdcf
+		ctx := context.WithValue(context.Background(), runtimeOverridesKey, mocks.Runtime)
 		cmd.SetArgs([]string{"local"})
 		cmd.SetContext(ctx)
 		err := cmd.Execute()
@@ -859,15 +779,11 @@
 
 	t.Run("RunEExplicitProviderAutoBlueprint", func(t *testing.T) {
 		// Given a temporary directory with mocked dependencies
-		setupInitTest(t)
+		mocks := setupInitTest(t)
 
 		// When executing the init command with explicit provider
 		cmd := createTestInitCmd()
-<<<<<<< HEAD
-		ctx := context.Background()
-=======
-		ctx := context.WithValue(context.Background(), runtimeOverridesKey, mocks.Runtime)
->>>>>>> 8d93bdcf
+		ctx := context.WithValue(context.Background(), runtimeOverridesKey, mocks.Runtime)
 		cmd.SetArgs([]string{"--provider", "aws"})
 		cmd.SetContext(ctx)
 		err := cmd.Execute()
@@ -880,15 +796,11 @@
 
 	t.Run("RunEExplicitBlueprintOverrides", func(t *testing.T) {
 		// Given a temporary directory with mocked dependencies
-		setupInitTest(t)
+		mocks := setupInitTest(t)
 
 		// When executing the init command with explicit blueprint
 		cmd := createTestInitCmd()
-<<<<<<< HEAD
-		ctx := context.Background()
-=======
-		ctx := context.WithValue(context.Background(), runtimeOverridesKey, mocks.Runtime)
->>>>>>> 8d93bdcf
+		ctx := context.WithValue(context.Background(), runtimeOverridesKey, mocks.Runtime)
 		cmd.SetArgs([]string{"--blueprint", "oci://custom/blueprint:v1.0.0"})
 		cmd.SetContext(ctx)
 		err := cmd.Execute()
@@ -901,15 +813,11 @@
 
 	t.Run("RunESimpleFlagsProcessing", func(t *testing.T) {
 		// Given a temporary directory with mocked dependencies
-		setupInitTest(t)
+		mocks := setupInitTest(t)
 
 		// When executing the init command with simple flags
 		cmd := createTestInitCmd()
-<<<<<<< HEAD
-		ctx := context.Background()
-=======
-		ctx := context.WithValue(context.Background(), runtimeOverridesKey, mocks.Runtime)
->>>>>>> 8d93bdcf
+		ctx := context.WithValue(context.Background(), runtimeOverridesKey, mocks.Runtime)
 		cmd.SetArgs([]string{
 			"test-context",
 			"--reset",
@@ -928,15 +836,11 @@
 
 	t.Run("RunEDeprecatedPlatformFlag", func(t *testing.T) {
 		// Given a temporary directory with mocked dependencies
-		setupInitTest(t)
+		mocks := setupInitTest(t)
 
 		// When executing the init command with deprecated platform flag
 		cmd := createTestInitCmd()
-<<<<<<< HEAD
-		ctx := context.Background()
-=======
-		ctx := context.WithValue(context.Background(), runtimeOverridesKey, mocks.Runtime)
->>>>>>> 8d93bdcf
+		ctx := context.WithValue(context.Background(), runtimeOverridesKey, mocks.Runtime)
 		cmd.SetArgs([]string{"--platform", "aws"})
 		cmd.SetContext(ctx)
 		err := cmd.Execute()
@@ -949,15 +853,11 @@
 
 	t.Run("RunEPlatformAndProviderConflict", func(t *testing.T) {
 		// Given a temporary directory with mocked dependencies
-		setupInitTest(t)
+		mocks := setupInitTest(t)
 
 		// When executing the init command with both platform and provider flags
 		cmd := createTestInitCmd()
-<<<<<<< HEAD
-		ctx := context.Background()
-=======
-		ctx := context.WithValue(context.Background(), runtimeOverridesKey, mocks.Runtime)
->>>>>>> 8d93bdcf
+		ctx := context.WithValue(context.Background(), runtimeOverridesKey, mocks.Runtime)
 		cmd.SetArgs([]string{"--platform", "aws", "--provider", "azure"})
 		cmd.SetContext(ctx)
 		err := cmd.Execute()
@@ -970,15 +870,11 @@
 
 	t.Run("RunEPlatformOverridesAutoProvider", func(t *testing.T) {
 		// Given a temporary directory with mocked dependencies
-		setupInitTest(t)
+		mocks := setupInitTest(t)
 
 		// When executing the init command with platform flag (should override auto-set provider)
 		cmd := createTestInitCmd()
-<<<<<<< HEAD
-		ctx := context.Background()
-=======
-		ctx := context.WithValue(context.Background(), runtimeOverridesKey, mocks.Runtime)
->>>>>>> 8d93bdcf
+		ctx := context.WithValue(context.Background(), runtimeOverridesKey, mocks.Runtime)
 		cmd.SetArgs([]string{"local", "--platform", "aws"})
 		cmd.SetContext(ctx)
 		err := cmd.Execute()
@@ -991,15 +887,11 @@
 
 	t.Run("RunEContextNameAsProvider", func(t *testing.T) {
 		// Given a temporary directory with mocked dependencies
-		setupInitTest(t)
+		mocks := setupInitTest(t)
 
 		// When executing the init command with context name that matches a provider
 		cmd := createTestInitCmd()
-<<<<<<< HEAD
-		ctx := context.Background()
-=======
-		ctx := context.WithValue(context.Background(), runtimeOverridesKey, mocks.Runtime)
->>>>>>> 8d93bdcf
+		ctx := context.WithValue(context.Background(), runtimeOverridesKey, mocks.Runtime)
 		cmd.SetArgs([]string{"aws"}) // No explicit provider flag
 		cmd.SetContext(ctx)
 		err := cmd.Execute()
@@ -1012,15 +904,11 @@
 
 	t.Run("RunEContextNameAsProviderForAzure", func(t *testing.T) {
 		// Given a temporary directory with mocked dependencies
-		setupInitTest(t)
+		mocks := setupInitTest(t)
 
 		// When executing the init command with "azure" context name
 		cmd := createTestInitCmd()
-<<<<<<< HEAD
-		ctx := context.Background()
-=======
-		ctx := context.WithValue(context.Background(), runtimeOverridesKey, mocks.Runtime)
->>>>>>> 8d93bdcf
+		ctx := context.WithValue(context.Background(), runtimeOverridesKey, mocks.Runtime)
 		cmd.SetArgs([]string{"azure"}) // No explicit provider flag
 		cmd.SetContext(ctx)
 		err := cmd.Execute()
@@ -1033,15 +921,11 @@
 
 	t.Run("RunEContextNameAsProviderForMetal", func(t *testing.T) {
 		// Given a temporary directory with mocked dependencies
-		setupInitTest(t)
+		mocks := setupInitTest(t)
 
 		// When executing the init command with "metal" context name
 		cmd := createTestInitCmd()
-<<<<<<< HEAD
-		ctx := context.Background()
-=======
-		ctx := context.WithValue(context.Background(), runtimeOverridesKey, mocks.Runtime)
->>>>>>> 8d93bdcf
+		ctx := context.WithValue(context.Background(), runtimeOverridesKey, mocks.Runtime)
 		cmd.SetArgs([]string{"metal"}) // No explicit provider flag
 		cmd.SetContext(ctx)
 		err := cmd.Execute()
@@ -1054,15 +938,11 @@
 
 	t.Run("RunEContextNameAsProviderForLocal", func(t *testing.T) {
 		// Given a temporary directory with mocked dependencies
-		setupInitTest(t)
+		mocks := setupInitTest(t)
 
 		// When executing the init command with "local" context name
 		cmd := createTestInitCmd()
-<<<<<<< HEAD
-		ctx := context.Background()
-=======
-		ctx := context.WithValue(context.Background(), runtimeOverridesKey, mocks.Runtime)
->>>>>>> 8d93bdcf
+		ctx := context.WithValue(context.Background(), runtimeOverridesKey, mocks.Runtime)
 		cmd.SetArgs([]string{"local"}) // No explicit provider flag
 		cmd.SetContext(ctx)
 		err := cmd.Execute()
@@ -1075,15 +955,11 @@
 
 	t.Run("RunEExplicitProviderOverridesContextName", func(t *testing.T) {
 		// Given a temporary directory with mocked dependencies
-		setupInitTest(t)
+		mocks := setupInitTest(t)
 
 		// When executing the init command with explicit provider that differs from context name
 		cmd := createTestInitCmd()
-<<<<<<< HEAD
-		ctx := context.Background()
-=======
-		ctx := context.WithValue(context.Background(), runtimeOverridesKey, mocks.Runtime)
->>>>>>> 8d93bdcf
+		ctx := context.WithValue(context.Background(), runtimeOverridesKey, mocks.Runtime)
 		cmd.SetArgs([]string{"aws", "--provider", "azure"}) // Context name vs explicit provider
 		cmd.SetContext(ctx)
 		err := cmd.Execute()
@@ -1096,15 +972,11 @@
 
 	t.Run("RunEUnknownContextNameDoesNotSetProvider", func(t *testing.T) {
 		// Given a temporary directory with mocked dependencies
-		setupInitTest(t)
+		mocks := setupInitTest(t)
 
 		// When executing the init command with unknown context name
 		cmd := createTestInitCmd()
-<<<<<<< HEAD
-		ctx := context.Background()
-=======
-		ctx := context.WithValue(context.Background(), runtimeOverridesKey, mocks.Runtime)
->>>>>>> 8d93bdcf
+		ctx := context.WithValue(context.Background(), runtimeOverridesKey, mocks.Runtime)
 		cmd.SetArgs([]string{"unknown-context"}) // Unknown context name
 		cmd.SetContext(ctx)
 		err := cmd.Execute()
@@ -1117,15 +989,11 @@
 
 	t.Run("RunEInvalidSetFlagFormat", func(t *testing.T) {
 		// Given a temporary directory with mocked dependencies
-		setupInitTest(t)
+		mocks := setupInitTest(t)
 
 		// When executing the init command with invalid set flag format
 		cmd := createTestInitCmd()
-<<<<<<< HEAD
-		ctx := context.Background()
-=======
-		ctx := context.WithValue(context.Background(), runtimeOverridesKey, mocks.Runtime)
->>>>>>> 8d93bdcf
+		ctx := context.WithValue(context.Background(), runtimeOverridesKey, mocks.Runtime)
 		cmd.SetArgs([]string{"--set", "invalid-format-without-equals"})
 		cmd.SetContext(ctx)
 		err := cmd.Execute()
