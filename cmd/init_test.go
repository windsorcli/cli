package cmd

import (
	"errors"
	"fmt"
	"reflect"
	"strings"
	"testing"

	"github.com/windsor-hotel/cli/internal/config"
	"github.com/windsor-hotel/cli/internal/mocks"
)

func TestInitCmd(t *testing.T) {
	originalArgs := rootCmd.Args
	originalExitFunc := exitFunc
	originalContextInstance := contextHandler

	t.Cleanup(func() {
		rootCmd.Args = originalArgs
		exitFunc = originalExitFunc
		contextHandler = originalContextInstance
	})

	// Mock the exit function to prevent the test from exiting
	exitFunc = func(code int) {
		panic("exit called")
	}

	t.Run("Success", func(t *testing.T) {
		// Given: a valid config handler that returns a normal config object
		mocks := mocks.CreateSuperMocks()
		mocks.ContextInstance.GetConfigRootFunc = func() (string, error) {
			return "test-context", nil
		}
		// Mock the GetConfig function to ensure it is called with the desired object
<<<<<<< HEAD
		mocks.CLIConfigHandler.GetConfigFunc = func() (*config.Context, error) {
=======
		mocks.CLIConfigHandler.GetConfigFunc = func() *config.Context {
>>>>>>> 4133e0eb
			return &config.Context{
				Docker: &config.DockerConfig{
					Enabled: ptrBool(true),
				},
				VM: &config.VMConfig{
					Driver: ptrString("colima"),
				},
<<<<<<< HEAD
			}, nil
		}

		Initialize(mocks.Container)
=======
			}
		}

		Initialize(mocks.Injector)
>>>>>>> 4133e0eb

		// When: the init command is executed with a valid context
		output := captureStdout(func() {
			rootCmd.SetArgs([]string{"init", "test-context"})
			err := rootCmd.Execute()
			if err != nil {
				t.Fatalf("Execute() error = %v", err)
			}
		})

		// Then: the output should indicate success
		expectedOutput := "Initialization successful\n"
		if output != expectedOutput {
			t.Errorf("Expected output %q, got %q", expectedOutput, output)
		}
	})

	t.Run("AllFlagsSet", func(t *testing.T) {
		// Given: a valid config handler
		mocks := mocks.CreateSuperMocks()
		Initialize(mocks.Injector)

		// Mock the GetConfig function to ensure it is called with the desired object
<<<<<<< HEAD
		mocks.CLIConfigHandler.GetConfigFunc = func() (*config.Context, error) {
			return &config.Context{}, nil
=======
		mocks.CLIConfigHandler.GetConfigFunc = func() *config.Context {
			return &config.Context{}
>>>>>>> 4133e0eb
		}

		// When: the init command is executed with all flags set
		output := captureStdout(func() {
			rootCmd.SetArgs([]string{
				"init", "test-context",
				"--aws-endpoint-url", "http://localhost:4566",
				"--aws-profile", "test-profile",
				"--docker",
				"--backend", "s3",
				"--vm-driver", "colima",
				"--vm-cpu", "2",
				"--vm-disk", "20",
				"--vm-memory", "4096",
				"--vm-arch", "x86_64",
			})
			err := rootCmd.Execute()
			if err != nil {
				t.Fatalf("Execute() error = %v", err)
			}
		})

		// Then: the output should indicate success
		expectedOutput := "Initialization successful\n"
		if output != expectedOutput {
			t.Errorf("Expected output %q, got %q", expectedOutput, output)
		}
	})

	t.Run("HomeDirError", func(t *testing.T) {
		// Mock configHandler
		mocks := mocks.CreateSuperMocks()
		Initialize(mocks.Injector)

		// Mock os.UserHomeDir to simulate an error
		originalUserHomeDir := osUserHomeDir
		osUserHomeDir = func() (string, error) {
			return "", fmt.Errorf("mocked error retrieving home directory")
		}
		defer func() { osUserHomeDir = originalUserHomeDir }()

		// Mock the exit function to prevent the test from exiting
		exitCalled := false
		exitFunc = func(code int) {
			exitCalled = true
		}

		rootCmd.SetArgs([]string{"init", "test-context"})
		err := rootCmd.Execute()

		// Check that the error is as expected
		if err == nil {
			t.Fatalf("Expected error, got nil")
		}

		expectedError := "error retrieving home directory: mocked error retrieving home directory"
		if err.Error() != expectedError {
			t.Fatalf("Execute() error = %v, expected '%s'", err, expectedError)
		}

		// Check that exit was called
		if !exitCalled {
			t.Fatalf("Expected exit to be called, but it was not")
		}
	})
	t.Run("SetConfigValueError", func(t *testing.T) {
		// Given: a config handler that returns an error on SetConfigValue
		mocks := mocks.CreateSuperMocks()
		mocks.CLIConfigHandler.SetFunc = func(key string, value interface{}) error { return errors.New("set config value error") }
		Initialize(mocks.Injector)

		// When: the init command is executed
		output := captureStderr(func() {
			rootCmd.SetArgs([]string{"init", "test-context"})
			err := rootCmd.Execute()
			if err == nil {
				t.Fatalf("Expected error, got nil")
			}
		})

		// Then: the output should indicate the error
		expectedOutput := "set config value error"
		if !strings.Contains(output, expectedOutput) {
			t.Errorf("Expected output to contain %q, got %q", expectedOutput, output)
		}
	})

	t.Run("SaveConfigError", func(t *testing.T) {
		// Given: a config handler that returns an error on SaveConfig
		mocks := mocks.CreateSuperMocks()
		mocks.CLIConfigHandler.SaveConfigFunc = func(path string) error { return errors.New("save config error") }
		Initialize(mocks.Injector)

		// When: the init command is executed
		output := captureStderr(func() {
			rootCmd.SetArgs([]string{"init", "test-context"})
			err := rootCmd.Execute()
			if err == nil {
				t.Fatalf("Expected error, got nil")
			}
		})

		// Then: the output should indicate the error
		expectedOutput := "Error saving config file: save config error"
		if !strings.Contains(output, expectedOutput) {
			t.Errorf("Expected output to contain %q, got %q", expectedOutput, output)
		}
	})
	t.Run("CLIConfigSaveError", func(t *testing.T) {
		// Given: a config handler that returns an error on SaveConfig
		mocks := mocks.CreateSuperMocks()
		mocks.CLIConfigHandler.SaveConfigFunc = func(path string) error { return errors.New("save cli config error") }
		Initialize(mocks.Injector)

		// Replace the global contextHandler with the mock
		originalContextInstance := contextHandler
		defer func() { contextHandler = originalContextInstance }()

		// When: the init command is executed
		output := captureStderr(func() {
			rootCmd.SetArgs([]string{"init", "test-context"})
			err := rootCmd.Execute()
			if err == nil {
				t.Fatalf("Expected error, got nil")
			}
		})

		// Then: the output should indicate the error
		expectedOutput := "Error saving config file: save cli config error"
		if !strings.Contains(output, expectedOutput) {
			t.Errorf("Expected output to contain %q, got %q", expectedOutput, output)
		}
	})

	t.Run("LocalContextSetsDefault", func(t *testing.T) {
		// Arrange: Create a mock config handler and set the SetDefaultFunc to check the parameters
		mocks := mocks.CreateSuperMocks()
		mocks.CLIConfigHandler.SetDefaultFunc = func(context config.Context) error {
			expectedValue := config.DefaultLocalConfig
			if !reflect.DeepEqual(context, expectedValue) {
				return fmt.Errorf("Expected value %v, got %v", expectedValue, context)
			}
			return nil
		}
		Initialize(mocks.Injector)

		// Act: Call the init command with a local context
		output := captureStdout(func() {
			rootCmd.SetArgs([]string{"init", "local"})
			err := rootCmd.Execute()
			if err != nil {
				t.Fatalf("Execute() error = %v", err)
			}
		})

		// Assert: Verify the output indicates success
		expectedOutput := "Initialization successful\n"
		if output != expectedOutput {
			t.Errorf("Expected output %q, got %q", expectedOutput, output)
		}
	})

	t.Run("AWSConfiguration", func(t *testing.T) {
		mocks := mocks.CreateSuperMocks()
		calledKeys := make(map[string]bool)
		mocks.CLIConfigHandler.SetFunc = func(key string, value interface{}) error {
			calledKeys[key] = true
			return nil
		}
		Initialize(mocks.Injector)

		rootCmd.SetArgs([]string{
			"init", "test-context",
			"--aws-endpoint-url", "http://localhost:4566",
			"--aws-profile", "test-profile",
		})
		err := rootCmd.Execute()
		if err != nil {
			t.Fatalf("Execute() error = %v", err)
		}

		expectedKeys := map[string]bool{
			"contexts.test-context.aws.aws_endpoint_url": true,
			"contexts.test-context.aws.aws_profile":      true,
		}
		for key := range expectedKeys {
			if !calledKeys[key] {
				t.Errorf("Expected key %q to be set", key)
			}
		}
	})

	t.Run("DockerConfiguration", func(t *testing.T) {
		mocks := mocks.CreateSuperMocks()
		calledKeys := make(map[string]bool)
		mocks.CLIConfigHandler.SetFunc = func(key string, value interface{}) error {
			calledKeys[key] = true
			return nil
		}
		Initialize(mocks.Injector)

		rootCmd.SetArgs([]string{
			"init", "test-context",
			"--docker",
		})
		err := rootCmd.Execute()
		if err != nil {
			t.Fatalf("Execute() error = %v", err)
		}

		expectedKeys := map[string]bool{
			"contexts.test-context.docker.enabled": true,
		}
		for key := range expectedKeys {
			if !calledKeys[key] {
				t.Errorf("Expected key %q to be set", key)
			}
		}
	})

	t.Run("GitLivereloadConfiguration", func(t *testing.T) {
		mocks := mocks.CreateSuperMocks()
		calledKeys := make(map[string]bool)
		mocks.CLIConfigHandler.SetFunc = func(key string, value interface{}) error {
			calledKeys[key] = true
			return nil
		}
		Initialize(mocks.Injector)

		rootCmd.SetArgs([]string{
			"init", "test-context",
			"--git-livereload",
		})
		err := rootCmd.Execute()
		if err != nil {
			t.Fatalf("Execute() error = %v", err)
		}

		expectedKeys := map[string]bool{
			"contexts.test-context.git.livereload.enabled": true,
		}
		for key := range expectedKeys {
			if !calledKeys[key] {
				t.Errorf("Expected key %q to be set", key)
			}
		}
	})

	t.Run("GitLivereloadConfigurationError", func(t *testing.T) {
		mocks := mocks.CreateSuperMocks()
		calledKeys := make(map[string]bool)
		mocks.CLIConfigHandler.SetFunc = func(key string, value interface{}) error {
			calledKeys[key] = true
			if key == "contexts.test-context.git.livereload.enabled" {
				return fmt.Errorf("mock set error")
			}
			return nil
		}
		Initialize(mocks.Injector)

		rootCmd.SetArgs([]string{
			"init", "test-context",
			"--git-livereload",
		})
		err := rootCmd.Execute()
		if err == nil {
			t.Fatalf("Expected error, got nil")
		}

		expectedError := "mock set error"
		if !strings.Contains(err.Error(), expectedError) {
			t.Errorf("Expected error to contain %q, got %q", expectedError, err.Error())
		}
	})

	t.Run("TerraformConfiguration", func(t *testing.T) {
		mocks := mocks.CreateSuperMocks()
		calledKeys := make(map[string]bool)
		mocks.CLIConfigHandler.SetFunc = func(key string, value interface{}) error {
			calledKeys[key] = true
			return nil
		}
		Initialize(mocks.Injector)

		rootCmd.SetArgs([]string{
			"init", "test-context",
			"--backend", "s3",
		})
		err := rootCmd.Execute()
		if err != nil {
			t.Fatalf("Execute() error = %v", err)
		}

		expectedKeys := map[string]bool{
			"contexts.test-context.terraform.backend": true,
		}
		for key := range expectedKeys {
			if !calledKeys[key] {
				t.Errorf("Expected key %q to be set", key)
			}
		}
	})
	t.Run("VMConfiguration", func(t *testing.T) {
		mocks := mocks.CreateSuperMocks()
		calledKeys := make(map[string]bool)
		mocks.CLIConfigHandler.SetFunc = func(key string, value interface{}) error {
			calledKeys[key] = true
			return nil
		}
		Initialize(mocks.Injector)

		rootCmd.SetArgs([]string{
			"init", "test-context",
			"--vm-driver", "colima",
			"--vm-cpu", "2",
			"--vm-disk", "20",
			"--vm-memory", "4096",
			"--vm-arch", "x86_64",
		})
		err := rootCmd.Execute()
		if err != nil {
			t.Fatalf("Execute() error = %v", err)
		}

		expectedKeys := map[string]bool{
			"contexts.test-context.vm.driver": true,
			"contexts.test-context.vm.cpu":    true,
			"contexts.test-context.vm.disk":   true,
			"contexts.test-context.vm.memory": true,
			"contexts.test-context.vm.arch":   true,
		}
		for key := range expectedKeys {
			if !calledKeys[key] {
				t.Errorf("Expected key %q to be set", key)
			}
		}
	})

	t.Run("ErrorSettingAWSEndpointURL", func(t *testing.T) {
		mocks := mocks.CreateSuperMocks()
		mocks.CLIConfigHandler.SetFunc = func(key string, value interface{}) error {
			if key == "contexts.test-context.aws.aws_endpoint_url" {
				return errors.New("error setting AWS endpoint URL")
			}
			return nil
		}
		Initialize(mocks.Injector)

		rootCmd.SetArgs([]string{
			"init", "test-context",
			"--aws-endpoint-url", "http://localhost:4566",
		})
		err := rootCmd.Execute()
		if err == nil || err.Error() != "Error setting AWS endpoint URL: error setting AWS endpoint URL" {
			t.Fatalf("Expected error setting AWS endpoint URL, got %v", err)
		}
	})

	t.Run("ErrorSettingAWSProfile", func(t *testing.T) {
		mocks := mocks.CreateSuperMocks()
		mocks.CLIConfigHandler.SetFunc = func(key string, value interface{}) error {
			if key == "contexts.test-context.aws.aws_profile" {
				return errors.New("error setting AWS profile")
			}
			return nil
		}
		Initialize(mocks.Injector)

		rootCmd.SetArgs([]string{
			"init", "test-context",
			"--aws-profile", "default",
		})
		err := rootCmd.Execute()
		if err == nil || err.Error() != "Error setting AWS profile: error setting AWS profile" {
			t.Fatalf("Expected error setting AWS profile, got %v", err)
		}
	})

	t.Run("ErrorSettingDockerConfiguration", func(t *testing.T) {
		mocks := mocks.CreateSuperMocks()
		mocks.CLIConfigHandler.SetFunc = func(key string, value interface{}) error {
			if key == "contexts.test-context.docker.enabled" {
				return errors.New("error setting Docker enabled")
			}
			return nil
		}
		Initialize(mocks.Injector)

		rootCmd.SetArgs([]string{
			"init", "test-context",
			"--docker",
		})
		err := rootCmd.Execute()
		if err == nil || err.Error() != "Error setting Docker enabled: error setting Docker enabled" {
			t.Fatalf("Expected error setting Docker enabled, got %v", err)
		}
	})

	t.Run("ErrorSettingTerraformConfiguration", func(t *testing.T) {
		mocks := mocks.CreateSuperMocks()
		mocks.CLIConfigHandler.SetFunc = func(key string, value interface{}) error {
			if key == "contexts.test-context.terraform.backend" {
				return errors.New("error setting Terraform backend")
			}
			return nil
		}
		Initialize(mocks.Injector)

		rootCmd.SetArgs([]string{
			"init", "test-context",
			"--backend", "s3",
		})
		err := rootCmd.Execute()
		if err == nil || err.Error() != "Error setting Terraform backend: error setting Terraform backend" {
			t.Fatalf("Expected error setting Terraform backend, got %v", err)
		}
	})

	t.Run("ErrorSettingVMConfigurationArch", func(t *testing.T) {
		mocks := mocks.CreateSuperMocks()
		mocks.CLIConfigHandler.SetFunc = func(key string, value interface{}) error {
			if key == "contexts.test-context.vm.arch" {
				return errors.New("error setting VM architecture")
			}
			return nil
		}
		Initialize(mocks.Injector)

		rootCmd.SetArgs([]string{
			"init", "test-context",
			"--vm-arch", "x86_64",
		})
		err := rootCmd.Execute()
		if err == nil || err.Error() != "Error setting VM architecture: error setting VM architecture" {
			t.Fatalf("Expected error setting VM architecture, got %v", err)
		}
	})

	t.Run("ErrorSettingVMConfigurationDriver", func(t *testing.T) {
		mocks := mocks.CreateSuperMocks()
		mocks.CLIConfigHandler.SetFunc = func(key string, value interface{}) error {
			if key == "contexts.test-context.vm.driver" {
				return errors.New("error setting VM driver")
			}
			return nil
		}
		Initialize(mocks.Injector)

		rootCmd.SetArgs([]string{
			"init", "test-context",
			"--vm-driver", "colima",
		})
		err := rootCmd.Execute()
		if err == nil || err.Error() != "Error setting VM driver: error setting VM driver" {
			t.Fatalf("Expected error setting VM driver, got %v", err)
		}
	})
	t.Run("ErrorSettingVMConfigurationCPU", func(t *testing.T) {
		mocks := mocks.CreateSuperMocks()
		mocks.CLIConfigHandler.SetFunc = func(key string, value interface{}) error {
			if key == "contexts.test-context.vm.cpu" {
				return errors.New("error setting VM CPU")
			}
			return nil
		}
		Initialize(mocks.Injector)

		rootCmd.SetArgs([]string{
			"init", "test-context",
			"--vm-cpu", "2",
		})
		err := rootCmd.Execute()
		if err == nil || err.Error() != "Error setting VM CPU: error setting VM CPU" {
			t.Fatalf("Expected error setting VM CPU, got %v", err)
		}
	})

	t.Run("ErrorSettingVMConfigurationDisk", func(t *testing.T) {
		mocks := mocks.CreateSuperMocks()
		mocks.CLIConfigHandler.SetFunc = func(key string, value interface{}) error {
			if key == "contexts.test-context.vm.disk" {
				return errors.New("error setting VM disk")
			}
			return nil
		}
		Initialize(mocks.Injector)

		rootCmd.SetArgs([]string{
			"init", "test-context",
			"--vm-disk", "20",
		})
		err := rootCmd.Execute()
		if err == nil || err.Error() != "Error setting VM disk: error setting VM disk" {
			t.Fatalf("Expected error setting VM disk, got %v", err)
		}
	})

	t.Run("ErrorSettingVMConfigurationMemory", func(t *testing.T) {
		mocks := mocks.CreateSuperMocks()
		mocks.CLIConfigHandler.SetFunc = func(key string, value interface{}) error {
			if key == "contexts.test-context.vm.memory" {
				return errors.New("error setting VM memory")
			}
			return nil
		}
		Initialize(mocks.Injector)

		rootCmd.SetArgs([]string{
			"init", "test-context",
			"--vm-memory", "4096",
		})
		err := rootCmd.Execute()
		if err == nil || err.Error() != "Error setting VM memory: error setting VM memory" {
			t.Fatalf("Expected error setting VM memory, got %v", err)
		}
	})

	t.Run("SetDefaultLocalConfigError", func(t *testing.T) {
		// Given: a config handler that returns an error on SetDefault for local config
		mocks := mocks.CreateSuperMocks()
		mocks.CLIConfigHandler.SetDefaultFunc = func(context config.Context) error {
			expectedValue := config.DefaultLocalConfig
			if !reflect.DeepEqual(context, expectedValue) {
				return fmt.Errorf("Expected value %v, got %v", expectedValue, context)
			}
			return errors.New("error setting default local config")
		}
		Initialize(mocks.Injector)

		// When: the init command is executed with a local context
		output := captureStderr(func() {
			rootCmd.SetArgs([]string{"init", "local"})
			err := rootCmd.Execute()
			if err == nil {
				t.Fatalf("Expected error, got nil")
			}
		})

		// Then: the output should indicate the error
		expectedOutput := "Error setting default local config: error setting default local config"
		if !strings.Contains(output, expectedOutput) {
			t.Errorf("Expected output to contain %q, got %q", expectedOutput, output)
		}
	})

	t.Run("SetDefaultConfigError", func(t *testing.T) {
		// Given: a config handler that returns an error on SetDefault for default config
		mocks := mocks.CreateSuperMocks()
		mocks.CLIConfigHandler.SetDefaultFunc = func(context config.Context) error {
			if reflect.DeepEqual(context, config.DefaultConfig) {
				return errors.New("error setting default config")
			}
			return nil
		}
		Initialize(mocks.Injector)

		// When: the init command is executed with a non-local context
		output := captureStderr(func() {
			rootCmd.SetArgs([]string{"init", "test-context"})
			err := rootCmd.Execute()
			if err == nil {
				t.Fatalf("Expected error, got nil")
			}
		})

		// Then: the output should indicate the error
		expectedOutput := "Error setting default config: error setting default config"
		if !strings.Contains(output, expectedOutput) {
			t.Errorf("Expected output to contain %q, got %q", expectedOutput, output)
		}
	})

<<<<<<< HEAD
	t.Run("ErrorGettingConfig", func(t *testing.T) {
		// Given: a config handler that returns an error on GetConfig
		mocks := mocks.CreateSuperMocks()
		mocks.CLIConfigHandler.GetConfigFunc = func() (*config.Context, error) {
			return nil, errors.New("error getting config")
		}
		Initialize(mocks.Container)

		// When: the init command is executed
		output := captureStderr(func() {
			rootCmd.SetArgs([]string{"init", "test-context"})
			err := rootCmd.Execute()
			if err == nil {
				t.Fatalf("Expected error, got nil")
			}
		})

		// Then: the output should indicate the error
		expectedOutput := "error retrieving context configuration: error getting config"
		if !strings.Contains(output, expectedOutput) {
			t.Errorf("Expected output to contain %q, got %q", expectedOutput, output)
		}
	})

	t.Run("ErrorWritingColimaConfig", func(t *testing.T) {
		// Given: a config handler that returns a valid config with Colima driver
		mocks := mocks.CreateSuperMocks()
		mocks.CLIConfigHandler.GetConfigFunc = func() (*config.Context, error) {
			return &config.Context{
				VM: &config.VMConfig{
					Driver: ptrString("colima"),
				},
			}, nil
=======
	t.Run("ErrorWritingColimaConfig", func(t *testing.T) {
		// Given: a config handler that returns "colima" as the VM driver
		mocks := mocks.CreateSuperMocks()
		mocks.CLIConfigHandler.GetStringFunc = func(key string, defaultValue ...string) string {
			if key == "vm.driver" {
				return "colima"
			}
			return ""
>>>>>>> 4133e0eb
		}
		// Mock ColimaVirt to return an error on WriteConfig
		mocks.ColimaVirt.WriteConfigFunc = func() error {
			return errors.New("error writing Colima config")
		}
<<<<<<< HEAD
		Initialize(mocks.Container)
=======
		Initialize(mocks.Injector)
>>>>>>> 4133e0eb

		// When: the init command is executed
		output := captureStderr(func() {
			rootCmd.SetArgs([]string{"init", "test-context"})
			err := rootCmd.Execute()
			if err == nil {
				t.Fatalf("Expected error, got nil")
			}
		})

		// Then: the output should indicate the error
		expectedOutput := "error writing Colima config: error writing Colima config"
		if !strings.Contains(output, expectedOutput) {
			t.Errorf("Expected output to contain %q, got %q", expectedOutput, output)
		}
	})

	t.Run("ErrorWritingDockerConfig", func(t *testing.T) {
		// Given: a config handler that returns a valid config with Docker enabled
		mocks := mocks.CreateSuperMocks()
<<<<<<< HEAD
		mocks.CLIConfigHandler.GetConfigFunc = func() (*config.Context, error) {
=======
		mocks.CLIConfigHandler.GetConfigFunc = func() *config.Context {
>>>>>>> 4133e0eb
			return &config.Context{
				Docker: &config.DockerConfig{
					Enabled: ptrBool(true),
				},
<<<<<<< HEAD
			}, nil
=======
			}
>>>>>>> 4133e0eb
		}
		// Mock DockerVirt to return an error on WriteConfig
		mocks.DockerVirt.WriteConfigFunc = func() error {
			return errors.New("error writing Docker config")
		}
		Initialize(mocks.Injector)

		// When: the init command is executed
		output := captureStderr(func() {
			rootCmd.SetArgs([]string{"init", "test-context"})
			err := rootCmd.Execute()
			if err == nil {
				t.Fatalf("Expected error, got nil")
			}
		})

		// Then: the output should indicate the error
		expectedOutput := "error writing Docker config: error writing Docker config"
		if !strings.Contains(output, expectedOutput) {
			t.Errorf("Expected output to contain %q, got %q", expectedOutput, output)
		}
	})
}<|MERGE_RESOLUTION|>--- conflicted
+++ resolved
@@ -34,11 +34,7 @@
 			return "test-context", nil
 		}
 		// Mock the GetConfig function to ensure it is called with the desired object
-<<<<<<< HEAD
 		mocks.CLIConfigHandler.GetConfigFunc = func() (*config.Context, error) {
-=======
-		mocks.CLIConfigHandler.GetConfigFunc = func() *config.Context {
->>>>>>> 4133e0eb
 			return &config.Context{
 				Docker: &config.DockerConfig{
 					Enabled: ptrBool(true),
@@ -46,17 +42,10 @@
 				VM: &config.VMConfig{
 					Driver: ptrString("colima"),
 				},
-<<<<<<< HEAD
 			}, nil
 		}
 
 		Initialize(mocks.Container)
-=======
-			}
-		}
-
-		Initialize(mocks.Injector)
->>>>>>> 4133e0eb
 
 		// When: the init command is executed with a valid context
 		output := captureStdout(func() {
@@ -80,13 +69,8 @@
 		Initialize(mocks.Injector)
 
 		// Mock the GetConfig function to ensure it is called with the desired object
-<<<<<<< HEAD
 		mocks.CLIConfigHandler.GetConfigFunc = func() (*config.Context, error) {
 			return &config.Context{}, nil
-=======
-		mocks.CLIConfigHandler.GetConfigFunc = func() *config.Context {
-			return &config.Context{}
->>>>>>> 4133e0eb
 		}
 
 		// When: the init command is executed with all flags set
@@ -659,14 +643,17 @@
 		}
 	})
 
-<<<<<<< HEAD
 	t.Run("ErrorGettingConfig", func(t *testing.T) {
 		// Given: a config handler that returns an error on GetConfig
 		mocks := mocks.CreateSuperMocks()
 		mocks.CLIConfigHandler.GetConfigFunc = func() (*config.Context, error) {
 			return nil, errors.New("error getting config")
 		}
-		Initialize(mocks.Container)
+		// Mock ColimaVirt to return an error on WriteConfig
+		mocks.ColimaVirt.WriteConfigFunc = func() error {
+			return errors.New("error writing Colima config")
+		}
+		Initialize(mocks.Injector)
 
 		// When: the init command is executed
 		output := captureStderr(func() {
@@ -693,26 +680,12 @@
 					Driver: ptrString("colima"),
 				},
 			}, nil
-=======
-	t.Run("ErrorWritingColimaConfig", func(t *testing.T) {
-		// Given: a config handler that returns "colima" as the VM driver
-		mocks := mocks.CreateSuperMocks()
-		mocks.CLIConfigHandler.GetStringFunc = func(key string, defaultValue ...string) string {
-			if key == "vm.driver" {
-				return "colima"
-			}
-			return ""
->>>>>>> 4133e0eb
 		}
 		// Mock ColimaVirt to return an error on WriteConfig
 		mocks.ColimaVirt.WriteConfigFunc = func() error {
 			return errors.New("error writing Colima config")
 		}
-<<<<<<< HEAD
 		Initialize(mocks.Container)
-=======
-		Initialize(mocks.Injector)
->>>>>>> 4133e0eb
 
 		// When: the init command is executed
 		output := captureStderr(func() {
@@ -733,26 +706,18 @@
 	t.Run("ErrorWritingDockerConfig", func(t *testing.T) {
 		// Given: a config handler that returns a valid config with Docker enabled
 		mocks := mocks.CreateSuperMocks()
-<<<<<<< HEAD
 		mocks.CLIConfigHandler.GetConfigFunc = func() (*config.Context, error) {
-=======
-		mocks.CLIConfigHandler.GetConfigFunc = func() *config.Context {
->>>>>>> 4133e0eb
 			return &config.Context{
 				Docker: &config.DockerConfig{
 					Enabled: ptrBool(true),
 				},
-<<<<<<< HEAD
 			}, nil
-=======
-			}
->>>>>>> 4133e0eb
 		}
 		// Mock DockerVirt to return an error on WriteConfig
 		mocks.DockerVirt.WriteConfigFunc = func() error {
 			return errors.New("error writing Docker config")
 		}
-		Initialize(mocks.Injector)
+		Initialize(mocks.Container)
 
 		// When: the init command is executed
 		output := captureStderr(func() {
