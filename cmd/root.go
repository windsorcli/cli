package cmd

import (
	"fmt"

	"github.com/spf13/cobra"
<<<<<<< HEAD
=======
	"github.com/windsor-hotel/cli/internal/config"
>>>>>>> 440ff1b5
	"github.com/windsor-hotel/cli/internal/di"
)

var rootCmd = &cobra.Command{
	Use:   "cli",
	Short: "CLI application",
	Long:  "CLI application for managing Windsor Hotel operations.",
}

var container *di.Container

// Initialize sets up the dependencies for the application
func Initialize(diContainer *di.Container) {
	container = diContainer
}

// preRunLoadConfig is the function assigned to PersistentPreRunE
func preRunLoadConfig(cmd *cobra.Command, args []string) error {
	if container.ConfigHandler == nil {
		return fmt.Errorf("configHandler is not initialized")
	}
	// Load configuration
	if err := container.ConfigHandler.LoadConfig(""); err != nil {
		return fmt.Errorf("Error loading config file: %w", err)
	}
	return nil
}

<<<<<<< HEAD
// Execute runs the root command
func Execute() error {
	return rootCmd.Execute()
=======
// rootCmd represents the base command when called without any subcommands
var rootCmd = &cobra.Command{
	Use:               "windsor",
	Short:             "A command line interface to assist in a context flow development environment",
	Long:              "A command line interface to assist in a context flow development environment",
	PersistentPreRunE: preRunLoadConfig,
}

// Execute adds all child commands to the root command and sets flags appropriately.
// This is called by main.main(). It only needs to happen once to the rootCmd.
func Execute() {
	if err := rootCmd.Execute(); err != nil {
		fmt.Fprintln(os.Stderr, err)
		exitFunc(1)
	}
}

// Initialize sets the ConfigHandler for dependency injection
func Initialize(container *di.Container) {
	if err := container.Resolve("configHandler", &configHandler); err != nil {
		fmt.Fprintln(os.Stderr, "Error resolving configHandler:", err)
		exitFunc(1)
	}
>>>>>>> 440ff1b5
}<|MERGE_RESOLUTION|>--- conflicted
+++ resolved
@@ -2,45 +2,30 @@
 
 import (
 	"fmt"
+	"os"
 
 	"github.com/spf13/cobra"
-<<<<<<< HEAD
-=======
 	"github.com/windsor-hotel/cli/internal/config"
->>>>>>> 440ff1b5
 	"github.com/windsor-hotel/cli/internal/di"
 )
 
-var rootCmd = &cobra.Command{
-	Use:   "cli",
-	Short: "CLI application",
-	Long:  "CLI application for managing Windsor Hotel operations.",
-}
+var exitFunc = os.Exit
 
-var container *di.Container
-
-// Initialize sets up the dependencies for the application
-func Initialize(diContainer *di.Container) {
-	container = diContainer
-}
+// ConfigHandler instance
+var configHandler config.ConfigHandler
 
 // preRunLoadConfig is the function assigned to PersistentPreRunE
 func preRunLoadConfig(cmd *cobra.Command, args []string) error {
-	if container.ConfigHandler == nil {
+	if configHandler == nil {
 		return fmt.Errorf("configHandler is not initialized")
 	}
 	// Load configuration
-	if err := container.ConfigHandler.LoadConfig(""); err != nil {
+	if err := configHandler.LoadConfig(""); err != nil {
 		return fmt.Errorf("Error loading config file: %w", err)
 	}
 	return nil
 }
 
-<<<<<<< HEAD
-// Execute runs the root command
-func Execute() error {
-	return rootCmd.Execute()
-=======
 // rootCmd represents the base command when called without any subcommands
 var rootCmd = &cobra.Command{
 	Use:               "windsor",
@@ -64,5 +49,4 @@
 		fmt.Fprintln(os.Stderr, "Error resolving configHandler:", err)
 		exitFunc(1)
 	}
->>>>>>> 440ff1b5
 }