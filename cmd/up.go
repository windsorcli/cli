package cmd

import (
	"fmt"

	"github.com/fatih/color"
	"github.com/spf13/cobra"
<<<<<<< HEAD
=======
	"github.com/windsor-hotel/cli/internal/virt"
>>>>>>> 4133e0eb
)

var upCmd = &cobra.Command{
	Use:   "up",
	Short: "Set up the Windsor environment",
	Long:  "Set up the Windsor environment by executing necessary shell commands.",
	RunE: func(cmd *cobra.Command, args []string) error {
<<<<<<< HEAD
=======
		var dockerVirt virt.DockerVirt

		// Get the context name
		contextName, err := contextHandler.GetContext()
		if err != nil {
			return fmt.Errorf("Error getting context: %w", err)
		}
>>>>>>> 4133e0eb

		// Get the VM driver
		driver := configHandler.GetString("vm.driver")

<<<<<<< HEAD
		// Determine if Colima is being used
		useColima := contextConfig.VM != nil && contextConfig.VM.Driver != nil && *contextConfig.VM.Driver == "colima"
=======
		// Get the Docker enabled status
		dockerEnabled := configHandler.GetBool("docker.enabled")

		// Get the Docker network CIDR
		dockerNetworkCIDR := configHandler.GetString("docker.network_cidr")

		// Get the DNS name
		dnsName := configHandler.GetString("dns.name")

		// Get the DNS IP
		dnsIP := configHandler.GetString("dns.ip")

		// Simplified check for Colima VM driver
		if driver == "colima" {
			// Create a new ColimaVirt instance
			colimaVirt := virt.NewColimaVirt(injector)

			// Use the Colima VM instance
			if err := colimaVirt.Up(verbose); err != nil {
				return fmt.Errorf("Error running Colima VM Up command: %w", err)
			}
		}

		// Check if Docker is enabled
		if dockerEnabled {
			// Create a new DockerVirt instance
			dockerVirt = *virt.NewDockerVirt(injector)

			// Use the Docker VM instance
			if err := dockerVirt.Up(verbose); err != nil {
				return fmt.Errorf("Error running DockerVirt Up command: %w", err)
			}
		}

		// Configure route tables on the VM only if Docker network CIDR is defined
		if dockerEnabled && driver == "colima" && dockerNetworkCIDR != "" {
			// Execute VM-specific SSH config command
			sshConfigOutput, err := shellInstance.Exec(
				verbose,
				"",
				"colima",
				"ssh-config",
				"--profile",
				fmt.Sprintf("windsor-%s", contextName),
			)
			if err != nil {
				return fmt.Errorf("Error executing VM SSH config command: %w", err)
			}
>>>>>>> 4133e0eb

		// Determine if Docker is being used
		useDocker := contextConfig.Docker != nil && *contextConfig.Docker.Enabled

		// Start Colima if it is being used
		if useColima {
			// Write the Colima configuration
			if err := colimaVirt.WriteConfig(); err != nil {
				return fmt.Errorf("Error writing Colima config: %w", err)
			}

			// Start the Colima VM
			if err := colimaVirt.Up(verbose); err != nil {
				return fmt.Errorf("Error running Colima VM Up command: %w", err)
			}
		}

<<<<<<< HEAD
		// Start Docker if it is being used
		if useDocker {
			// Write the Docker configuration
			if err := dockerVirt.WriteConfig(); err != nil {
				return fmt.Errorf("Error writing Docker config: %w", err)
			}

			// Start the Docker VM
			if err := dockerVirt.Up(verbose); err != nil {
				return fmt.Errorf("Error running DockerVirt Up command: %w", err)
=======
			// Get VM host IP from virtInfo
			colimaVirtInstance, ok := colimaVirt.(*virt.ColimaVirt)
			if !ok {
				return fmt.Errorf("Error casting to ColimaVirt")
			}
			info, err := colimaVirtInstance.GetVMInfo()
			if err != nil {
				return fmt.Errorf("Error retrieving Colima info: %w", err)
			}
			virtHostIP := info.Address

			// Determine the network interface associated with the VM host IP
			var virtInterfaceIP string
			virtIP := net.ParseIP(virtHostIP)
			if virtIP == nil {
				return fmt.Errorf("Error parsing VM host IP: %s", virtHostIP)
			}
			netInterfaces, err := netInterfaces()
			if err != nil {
				return fmt.Errorf("Error getting network interfaces: %w", err)
			}
			for _, iface := range netInterfaces {
				addrs, err := iface.Addrs()
				if err != nil {
					return fmt.Errorf("Error getting addresses for interface %s: %w", iface.Name, err)
				}
				for _, addr := range addrs {
					ipNet, ok := addr.(*net.IPNet)
					if !ok {
						continue
					}
					if ipNet.Contains(virtIP) {
						virtInterfaceIP = ipNet.IP.String()
						break
					}
				}
				if virtInterfaceIP != "" {
					break
				}
			}

			// Check if the iptables rule already exists
			_, err = secureShellInstance.Exec(
				verbose,
				"Checking for existing iptables rule...",
				"sudo", "iptables", "-t", "filter", "-C", "FORWARD",
				"-i", "col0", "-o", dockerBridgeInterface,
				"-s", virtInterfaceIP, "-d", dockerNetworkCIDR, "-j", "ACCEPT",
			)
			if err != nil {
				// Check if the error is due to the rule not existing
				if strings.Contains(err.Error(), "Bad rule") {
					// Rule does not exist, proceed to add it
					if _, err := secureShellInstance.Exec(
						verbose,
						"Setting IP tables on VM...",
						"sudo", "iptables", "-t", "filter", "-A", "FORWARD",
						"-i", "col0", "-o", dockerBridgeInterface,
						"-s", virtInterfaceIP, "-d", dockerNetworkCIDR, "-j", "ACCEPT",
					); err != nil {
						return fmt.Errorf("Error setting iptables rule: %w", err)
					}
				} else {
					// An unexpected error occurred
					return fmt.Errorf("Error checking iptables rule: %w", err)
				}
>>>>>>> 4133e0eb
			}
		}

<<<<<<< HEAD
		// Configure the guest network
		if useColima {
			if err := colimaNetworkManager.ConfigureGuest(); err != nil {
				return fmt.Errorf("Error configuring guest network: %w", err)
=======
			// Add route on the host to VM guest
			output, err = shellInstance.Exec(
				false,
				"",
				"sudo",
				"route",
				"-nv",
				"add",
				"-net",
				dockerNetworkCIDR,
				virtHostIP,
			)
			if err != nil {
				return fmt.Errorf("failed to add route: %w, output: %s", err, output)
>>>>>>> 4133e0eb
			}
		}

<<<<<<< HEAD
		// Configure the host network
		if useColima {
			if err := colimaNetworkManager.ConfigureHost(); err != nil {
				return fmt.Errorf("Error configuring host network: %w", err)
=======
			// Update DNS settings for the private TLD (MacOS)
			if dnsName != "" {
				tld := dnsName

				// Get the IP address of the container called "dns.test"
				containerInfo, err := dockerVirt.GetContainerInfo()
				if err != nil {
					return fmt.Errorf("error retrieving container info: %w", err)
				}

				if dnsIP == "" {
					for _, info := range containerInfo {
						if info.Name == "dns.test" {
							dnsIP = info.Address
							break
						}
					}
					if dnsIP == "" {
						return fmt.Errorf("Error: No IP address found for dns.test")
					}
				}

				// Ensure the /etc/resolver directory exists
				resolverDir := "/etc/resolver"
				if _, err := os.Stat(resolverDir); os.IsNotExist(err) {
					if _, err := shellInstance.Exec(
						false,
						"",
						"sudo",
						"mkdir",
						"-p",
						resolverDir,
					); err != nil {
						return fmt.Errorf("Error creating resolver directory: %w", err)
					}
				}

				// Write the DNS server to a temporary file
				tempResolverFile := fmt.Sprintf("/tmp/%s", tld)
				content := fmt.Sprintf("nameserver %s\n", dnsIP)
				// #nosec G306 - /etc/resolver files require 0644 permissions
				if err := os.WriteFile(tempResolverFile, []byte(content), 0644); err != nil {
					return fmt.Errorf("Error writing to temporary resolver file: %w", err)
				}

				// Move the temporary file to the /etc/resolver/<tld> file
				resolverFile := fmt.Sprintf("%s/%s", resolverDir, tld)
				if _, err := shellInstance.Exec(
					false,
					"",
					"sudo",
					"mv",
					tempResolverFile,
					resolverFile,
				); err != nil {
					return fmt.Errorf("Error moving resolver file: %w", err)
				}

				// Flush the DNS cache
				if _, err := shellInstance.Exec(false, "", "sudo", "dscacheutil", "-flushcache"); err != nil {
					return fmt.Errorf("Error flushing DNS cache: %w", err)
				}
				if _, err := shellInstance.Exec(false, "", "sudo", "killall", "-HUP", "mDNSResponder"); err != nil {
					return fmt.Errorf("Error restarting mDNSResponder: %w", err)
				}
>>>>>>> 4133e0eb
			}
		}

		// Print welcome status page
		fmt.Println(color.CyanString("Welcome to the Windsor Environment 📐"))
		fmt.Println(color.CyanString("-------------------------------------"))

		// Print Colima info if available
<<<<<<< HEAD
		if useColima {
=======
		if driver == "colima" {
			colimaVirt := virt.NewColimaVirt(injector)
>>>>>>> 4133e0eb
			if err := colimaVirt.PrintInfo(); err != nil {
				return fmt.Errorf("Error printing Colima info: %w", err)
			}
		}

		// Print Docker info if available
<<<<<<< HEAD
		if useDocker {
=======
		if dockerEnabled {
>>>>>>> 4133e0eb
			if err := dockerVirt.PrintInfo(); err != nil {
				return fmt.Errorf("Error printing Docker info: %w", err)
			}
		}

		return nil
	},
}

func init() {
	rootCmd.AddCommand(upCmd)
}<|MERGE_RESOLUTION|>--- conflicted
+++ resolved
@@ -5,10 +5,6 @@
 
 	"github.com/fatih/color"
 	"github.com/spf13/cobra"
-<<<<<<< HEAD
-=======
-	"github.com/windsor-hotel/cli/internal/virt"
->>>>>>> 4133e0eb
 )
 
 var upCmd = &cobra.Command{
@@ -16,79 +12,14 @@
 	Short: "Set up the Windsor environment",
 	Long:  "Set up the Windsor environment by executing necessary shell commands.",
 	RunE: func(cmd *cobra.Command, args []string) error {
-<<<<<<< HEAD
-=======
-		var dockerVirt virt.DockerVirt
-
-		// Get the context name
-		contextName, err := contextHandler.GetContext()
-		if err != nil {
-			return fmt.Errorf("Error getting context: %w", err)
-		}
->>>>>>> 4133e0eb
-
-		// Get the VM driver
+		// Determine if Colima is being used
 		driver := configHandler.GetString("vm.driver")
 
-<<<<<<< HEAD
-		// Determine if Colima is being used
-		useColima := contextConfig.VM != nil && contextConfig.VM.Driver != nil && *contextConfig.VM.Driver == "colima"
-=======
-		// Get the Docker enabled status
+		// Determine if Docker is being used
 		dockerEnabled := configHandler.GetBool("docker.enabled")
 
-		// Get the Docker network CIDR
-		dockerNetworkCIDR := configHandler.GetString("docker.network_cidr")
-
-		// Get the DNS name
-		dnsName := configHandler.GetString("dns.name")
-
-		// Get the DNS IP
-		dnsIP := configHandler.GetString("dns.ip")
-
-		// Simplified check for Colima VM driver
+		// Start Colima if it is being used
 		if driver == "colima" {
-			// Create a new ColimaVirt instance
-			colimaVirt := virt.NewColimaVirt(injector)
-
-			// Use the Colima VM instance
-			if err := colimaVirt.Up(verbose); err != nil {
-				return fmt.Errorf("Error running Colima VM Up command: %w", err)
-			}
-		}
-
-		// Check if Docker is enabled
-		if dockerEnabled {
-			// Create a new DockerVirt instance
-			dockerVirt = *virt.NewDockerVirt(injector)
-
-			// Use the Docker VM instance
-			if err := dockerVirt.Up(verbose); err != nil {
-				return fmt.Errorf("Error running DockerVirt Up command: %w", err)
-			}
-		}
-
-		// Configure route tables on the VM only if Docker network CIDR is defined
-		if dockerEnabled && driver == "colima" && dockerNetworkCIDR != "" {
-			// Execute VM-specific SSH config command
-			sshConfigOutput, err := shellInstance.Exec(
-				verbose,
-				"",
-				"colima",
-				"ssh-config",
-				"--profile",
-				fmt.Sprintf("windsor-%s", contextName),
-			)
-			if err != nil {
-				return fmt.Errorf("Error executing VM SSH config command: %w", err)
-			}
->>>>>>> 4133e0eb
-
-		// Determine if Docker is being used
-		useDocker := contextConfig.Docker != nil && *contextConfig.Docker.Enabled
-
-		// Start Colima if it is being used
-		if useColima {
 			// Write the Colima configuration
 			if err := colimaVirt.WriteConfig(); err != nil {
 				return fmt.Errorf("Error writing Colima config: %w", err)
@@ -100,9 +31,8 @@
 			}
 		}
 
-<<<<<<< HEAD
 		// Start Docker if it is being used
-		if useDocker {
+		if dockerEnabled {
 			// Write the Docker configuration
 			if err := dockerVirt.WriteConfig(); err != nil {
 				return fmt.Errorf("Error writing Docker config: %w", err)
@@ -111,173 +41,20 @@
 			// Start the Docker VM
 			if err := dockerVirt.Up(verbose); err != nil {
 				return fmt.Errorf("Error running DockerVirt Up command: %w", err)
-=======
-			// Get VM host IP from virtInfo
-			colimaVirtInstance, ok := colimaVirt.(*virt.ColimaVirt)
-			if !ok {
-				return fmt.Errorf("Error casting to ColimaVirt")
-			}
-			info, err := colimaVirtInstance.GetVMInfo()
-			if err != nil {
-				return fmt.Errorf("Error retrieving Colima info: %w", err)
-			}
-			virtHostIP := info.Address
-
-			// Determine the network interface associated with the VM host IP
-			var virtInterfaceIP string
-			virtIP := net.ParseIP(virtHostIP)
-			if virtIP == nil {
-				return fmt.Errorf("Error parsing VM host IP: %s", virtHostIP)
-			}
-			netInterfaces, err := netInterfaces()
-			if err != nil {
-				return fmt.Errorf("Error getting network interfaces: %w", err)
-			}
-			for _, iface := range netInterfaces {
-				addrs, err := iface.Addrs()
-				if err != nil {
-					return fmt.Errorf("Error getting addresses for interface %s: %w", iface.Name, err)
-				}
-				for _, addr := range addrs {
-					ipNet, ok := addr.(*net.IPNet)
-					if !ok {
-						continue
-					}
-					if ipNet.Contains(virtIP) {
-						virtInterfaceIP = ipNet.IP.String()
-						break
-					}
-				}
-				if virtInterfaceIP != "" {
-					break
-				}
-			}
-
-			// Check if the iptables rule already exists
-			_, err = secureShellInstance.Exec(
-				verbose,
-				"Checking for existing iptables rule...",
-				"sudo", "iptables", "-t", "filter", "-C", "FORWARD",
-				"-i", "col0", "-o", dockerBridgeInterface,
-				"-s", virtInterfaceIP, "-d", dockerNetworkCIDR, "-j", "ACCEPT",
-			)
-			if err != nil {
-				// Check if the error is due to the rule not existing
-				if strings.Contains(err.Error(), "Bad rule") {
-					// Rule does not exist, proceed to add it
-					if _, err := secureShellInstance.Exec(
-						verbose,
-						"Setting IP tables on VM...",
-						"sudo", "iptables", "-t", "filter", "-A", "FORWARD",
-						"-i", "col0", "-o", dockerBridgeInterface,
-						"-s", virtInterfaceIP, "-d", dockerNetworkCIDR, "-j", "ACCEPT",
-					); err != nil {
-						return fmt.Errorf("Error setting iptables rule: %w", err)
-					}
-				} else {
-					// An unexpected error occurred
-					return fmt.Errorf("Error checking iptables rule: %w", err)
-				}
->>>>>>> 4133e0eb
 			}
 		}
 
-<<<<<<< HEAD
 		// Configure the guest network
-		if useColima {
+		if driver == "colima" {
 			if err := colimaNetworkManager.ConfigureGuest(); err != nil {
 				return fmt.Errorf("Error configuring guest network: %w", err)
-=======
-			// Add route on the host to VM guest
-			output, err = shellInstance.Exec(
-				false,
-				"",
-				"sudo",
-				"route",
-				"-nv",
-				"add",
-				"-net",
-				dockerNetworkCIDR,
-				virtHostIP,
-			)
-			if err != nil {
-				return fmt.Errorf("failed to add route: %w, output: %s", err, output)
->>>>>>> 4133e0eb
 			}
 		}
 
-<<<<<<< HEAD
 		// Configure the host network
-		if useColima {
+		if driver == "colima" {
 			if err := colimaNetworkManager.ConfigureHost(); err != nil {
 				return fmt.Errorf("Error configuring host network: %w", err)
-=======
-			// Update DNS settings for the private TLD (MacOS)
-			if dnsName != "" {
-				tld := dnsName
-
-				// Get the IP address of the container called "dns.test"
-				containerInfo, err := dockerVirt.GetContainerInfo()
-				if err != nil {
-					return fmt.Errorf("error retrieving container info: %w", err)
-				}
-
-				if dnsIP == "" {
-					for _, info := range containerInfo {
-						if info.Name == "dns.test" {
-							dnsIP = info.Address
-							break
-						}
-					}
-					if dnsIP == "" {
-						return fmt.Errorf("Error: No IP address found for dns.test")
-					}
-				}
-
-				// Ensure the /etc/resolver directory exists
-				resolverDir := "/etc/resolver"
-				if _, err := os.Stat(resolverDir); os.IsNotExist(err) {
-					if _, err := shellInstance.Exec(
-						false,
-						"",
-						"sudo",
-						"mkdir",
-						"-p",
-						resolverDir,
-					); err != nil {
-						return fmt.Errorf("Error creating resolver directory: %w", err)
-					}
-				}
-
-				// Write the DNS server to a temporary file
-				tempResolverFile := fmt.Sprintf("/tmp/%s", tld)
-				content := fmt.Sprintf("nameserver %s\n", dnsIP)
-				// #nosec G306 - /etc/resolver files require 0644 permissions
-				if err := os.WriteFile(tempResolverFile, []byte(content), 0644); err != nil {
-					return fmt.Errorf("Error writing to temporary resolver file: %w", err)
-				}
-
-				// Move the temporary file to the /etc/resolver/<tld> file
-				resolverFile := fmt.Sprintf("%s/%s", resolverDir, tld)
-				if _, err := shellInstance.Exec(
-					false,
-					"",
-					"sudo",
-					"mv",
-					tempResolverFile,
-					resolverFile,
-				); err != nil {
-					return fmt.Errorf("Error moving resolver file: %w", err)
-				}
-
-				// Flush the DNS cache
-				if _, err := shellInstance.Exec(false, "", "sudo", "dscacheutil", "-flushcache"); err != nil {
-					return fmt.Errorf("Error flushing DNS cache: %w", err)
-				}
-				if _, err := shellInstance.Exec(false, "", "sudo", "killall", "-HUP", "mDNSResponder"); err != nil {
-					return fmt.Errorf("Error restarting mDNSResponder: %w", err)
-				}
->>>>>>> 4133e0eb
 			}
 		}
 
@@ -286,23 +63,14 @@
 		fmt.Println(color.CyanString("-------------------------------------"))
 
 		// Print Colima info if available
-<<<<<<< HEAD
-		if useColima {
-=======
 		if driver == "colima" {
-			colimaVirt := virt.NewColimaVirt(injector)
->>>>>>> 4133e0eb
 			if err := colimaVirt.PrintInfo(); err != nil {
 				return fmt.Errorf("Error printing Colima info: %w", err)
 			}
 		}
 
 		// Print Docker info if available
-<<<<<<< HEAD
-		if useDocker {
-=======
 		if dockerEnabled {
->>>>>>> 4133e0eb
 			if err := dockerVirt.PrintInfo(); err != nil {
 				return fmt.Errorf("Error printing Docker info: %w", err)
 			}
