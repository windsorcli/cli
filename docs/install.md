# Installation

This document describes how to install the Windsor CLI on your development workstation. This includes downloading the binary from Github, as well as configuring `windsor hook` in your shell.

## Manual Install

=== "MacOS"
    ```bash
    curl -L -o /usr/local/bin/windsor https://github.com/windsorcli/cli/releases/download/v0.2.1/windsor-darwin-arm64 && \
    chmod +x /usr/local/bin/windsor
    ```

=== "Windows"
    ```powershell
    Invoke-WebRequest -Uri "https://github.com/windsorcli/cli/releases/download/v0.2.1/windsor-windows-amd64.exe" -OutFile "C:\Program Files\Windsor\windsor.exe"
    ```

=== "Linux"
    ```bash
    curl -L -o /usr/local/bin/windsor https://github.com/windsorcli/cli/releases/download/v0.2.1/windsor-linux-amd64 && \
    chmod +x /usr/local/bin/windsor
    ```
    
## Shell Integration: Seamless Environment Management

Windsor acts as an environment variable manager in your shell. It dynamically injects environment variables into your shell as you switch contexts and work on various components in your project.

You can add the `windsor hook` to various shells as follows:

=== "BASH"
    Add the following line at the end of the `~/.bashrc` file:
    ```sh
    eval "$(windsor hook bash)"
    ```
    Make sure it appears even after rvm, git-prompt, and other shell extensions that manipulate the prompt.

=== "ZSH"
    Add the following line at the end of the `~/.zshrc` file:
    ```sh
    eval "$(windsor hook zsh)"
    ```

=== "FISH"
    Add the following line to your `config.fish` file:
    ```fish
    eval (windsor hook fish)
    ```

=== "TCSH"
    Add the following line to your `~/.tcshrc` file:
    ```tcsh
    eval `windsor hook tcsh`
    ```

=== "ELVISH"
    Add the following line to your `rc.elv` file:
    ```elvish
    eval (windsor hook elvish)
    ```

=== "POWERSHELL"
    Add the following line to your PowerShell profile script:
    ```powershell
    Invoke-Expression (& windsor hook powershell)
    ```

## Version Check

To verify the installation and check the version of the Windsor CLI, execute the following command:

```bash
windsor version
```

<div>
<<<<<<< HEAD
  {{ footer('Home', '../../index.html', 'Quick Start', '../../quick-start/index.html') }}
=======
  {{ footer('Home', '../index.html', 'Quick Start', '../quick-start/index.html') }}
>>>>>>> 6af033dd
</div>

<script>
  document.getElementById('previousButton').addEventListener('click', function() {
    window.location.href = '../index.html'; 
  });
  document.getElementById('nextButton').addEventListener('click', function() {
<<<<<<< HEAD
    window.location.href = '../../quick-start/index.html'; 
=======
    window.location.href = '../quick-start/index.html'; 
>>>>>>> 6af033dd
  });
</script><|MERGE_RESOLUTION|>--- conflicted
+++ resolved
@@ -73,11 +73,7 @@
 ```
 
 <div>
-<<<<<<< HEAD
-  {{ footer('Home', '../../index.html', 'Quick Start', '../../quick-start/index.html') }}
-=======
   {{ footer('Home', '../index.html', 'Quick Start', '../quick-start/index.html') }}
->>>>>>> 6af033dd
 </div>
 
 <script>
@@ -85,10 +81,6 @@
     window.location.href = '../index.html'; 
   });
   document.getElementById('nextButton').addEventListener('click', function() {
-<<<<<<< HEAD
-    window.location.href = '../../quick-start/index.html'; 
-=======
     window.location.href = '../quick-start/index.html'; 
->>>>>>> 6af033dd
   });
 </script>