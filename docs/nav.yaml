--- conflicted
+++ resolved
@@ -4,21 +4,13 @@
   - 'Quick Start': quick-start.md
   - 'Guides':
     - 'Contexts': guides/contexts.md
-<<<<<<< HEAD
-    - 'Environment Injection': guides/windsor-env.md
-=======
     - 'Environment Injection': guides/environment-injection.md
->>>>>>> 979483f4
     - 'Local Workstation': guides/local-workstation.md
     - 'Terraform': guides/terraform.md
     - 'Kustomize': guides/kustomize.md
   - 'Tutorial': 
     - 'Hello, World!': tutorial/hello-world.md
   - 'Security':
-<<<<<<< HEAD
-    - 'Signature Verification': security/signature-verification.md
-=======
->>>>>>> 979483f4
     - 'Trusted Folders': security/trusted-folders.md
   - 'Reference':
     - 'Blueprint': reference/blueprint.md
