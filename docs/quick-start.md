--- conflicted
+++ resolved
@@ -8,12 +8,8 @@
 It is assumed you have installed the windsor CLI and configured `windsor hook` in your shell. Please see the [Setup and Installation](../install/install.md) page for instructions.
 
 ## Initialize a folder as a git project
-<<<<<<< HEAD
-Windsor expects to be running in a git project. You can either create a new folder and initialize it as a git repository or use an existing folder that is already a git project. If are creating a new folder be sure to initialize a git repository in the root of your project.
-=======
 
 Windsor expects to be running in a git project. You can either create a new folder and initialize it as a git repository or use an existing folder that is already a git project. If you are creating a new folder be sure to initialize a git repository in the root of your project.
->>>>>>> 6af033dd
 
 ```sh
 git init
