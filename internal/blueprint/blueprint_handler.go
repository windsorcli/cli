package blueprint

import (
	"encoding/json"
	"fmt"
	"os"
	"path/filepath"
	"reflect"
<<<<<<< HEAD
	"strings"

	_ "embed"

=======

>>>>>>> dbe5536e
	"github.com/windsorcli/cli/internal/config"
	"github.com/windsorcli/cli/internal/context"
	"github.com/windsorcli/cli/internal/di"
	"github.com/windsorcli/cli/internal/shell"
)

// BlueprintHandler defines the interface for handling blueprint operations
type BlueprintHandler interface {
	// Initialize initializes the blueprint handler
	Initialize() error

	// LoadConfig loads the blueprint from the specified path
	LoadConfig(path ...string) error

	// GetMetadata retrieves the metadata for the blueprint
	GetMetadata() MetadataV1Alpha1

	// GetSources retrieves the sources for the blueprint
	GetSources() []SourceV1Alpha1

	// GetTerraformComponents retrieves the Terraform components for the blueprint
	GetTerraformComponents() []TerraformComponentV1Alpha1

	// SetMetadata sets the metadata for the blueprint
	SetMetadata(metadata MetadataV1Alpha1) error

	// SetSources sets the sources for the blueprint
	SetSources(sources []SourceV1Alpha1) error

	// SetTerraformComponents sets the Terraform components for the blueprint
	SetTerraformComponents(terraformComponents []TerraformComponentV1Alpha1) error

	// WriteConfig writes the current blueprint to the specified path
	WriteConfig(path ...string) error
}

// BaseBlueprintHandler is a base implementation of the BlueprintHandler interface
type BaseBlueprintHandler struct {
	BlueprintHandler
	injector       di.Injector
	contextHandler context.ContextHandler
	configHandler  config.ConfigHandler
	shell          shell.Shell
	localBlueprint BlueprintV1Alpha1
	blueprint      BlueprintV1Alpha1
	projectRoot    string
}

// Create a new blueprint handler
func NewBlueprintHandler(injector di.Injector) *BaseBlueprintHandler {
	return &BaseBlueprintHandler{injector: injector}
}

// Initialize initializes the blueprint handler
func (b *BaseBlueprintHandler) Initialize() error {
	// Resolve the config handler
	configHandler, ok := b.injector.Resolve("configHandler").(config.ConfigHandler)
	if !ok {
		return fmt.Errorf("error resolving configHandler")
	}
	b.configHandler = configHandler

	// Resolve the context handler
	contextHandler, ok := b.injector.Resolve("contextHandler").(context.ContextHandler)
	if !ok {
		return fmt.Errorf("error resolving contextHandler")
	}
	b.contextHandler = contextHandler

	// Resolve the shell
	shell, ok := b.injector.Resolve("shell").(shell.Shell)
	if !ok {
		return fmt.Errorf("error resolving shell")
	}
	b.shell = shell

	// Get the project root
	projectRoot, err := b.shell.GetProjectRoot()
	if err != nil {
		return fmt.Errorf("error getting project root: %w", err)
	}
	b.projectRoot = projectRoot

	return nil
}

//go:embed templates/local.jsonnet
var localJsonnetTemplate string

// LoadConfig Loads the blueprint from the specified path
func (b *BaseBlueprintHandler) LoadConfig(path ...string) error {
<<<<<<< HEAD
	// Get the config root
=======
>>>>>>> dbe5536e
	configRoot, err := b.contextHandler.GetConfigRoot()
	if err != nil {
		return fmt.Errorf("error getting config root: %w", err)
	}

<<<<<<< HEAD
	// Get the blueprint path
=======
	// Determine paths based on provided path or default locations
>>>>>>> dbe5536e
	basePath := filepath.Join(configRoot, "blueprint")
	if len(path) > 0 && path[0] != "" {
		basePath = path[0]
	}

<<<<<<< HEAD
	// Get the jsonnet and yaml paths
	jsonnetPath, yamlPath := basePath+".jsonnet", basePath+".yaml"

	// Attempt to load the Jsonnet file first
	var jsonnetData []byte
	if _, err := osStat(jsonnetPath); err == nil {
		jsonnetData, err = osReadFile(jsonnetPath)
		if err != nil {
			return fmt.Errorf("error reading file %s: %w", jsonnetPath, err)
		}
	}

	// Attempt to load the YAML file
	var yamlData []byte
	if _, err := osStat(yamlPath); err == nil {
		yamlData, err = osReadFile(yamlPath)
		if err != nil {
			return fmt.Errorf("error reading file %s: %w", yamlPath, err)
		}
	}

	// Determine which data to use for generating the blueprint
	var evaluatedJsonnet string
	template := ""
	if len(jsonnetData) > 0 {
		template = string(jsonnetData)
	} else if b.blueprint.Metadata.Name == "" && strings.HasPrefix(b.contextHandler.GetContext(), "local") {
		template = localJsonnetTemplate
	}

	// Generate the blueprint from the template
	if template != "" {
		evaluatedJsonnet, err = generateBlueprintFromJsonnet(b.configHandler.GetConfig(), template)
		if err != nil {
=======
	jsonnetPath := basePath + ".jsonnet"
	yamlPath := basePath + ".yaml"

	// Helper function to load and unmarshal files
	loadAndUnmarshal := func(filePath string, unmarshalFunc func([]byte) error) error {
		if _, err := osStat(filePath); err == nil {
			data, err := osReadFile(filePath)
			if err != nil {
				return fmt.Errorf("error reading file %s: %w", filePath, err)
			}
			return unmarshalFunc(data)
		}
		return nil
	}

	// Load from jsonnet if it exists, storing the result in b.blueprint
	if err := loadAndUnmarshal(jsonnetPath, func(data []byte) error {
		evaluatedJsonnet, err := generateBlueprintFromJsonnet(b.configHandler.GetConfig(), string(data))
		if err != nil {
>>>>>>> dbe5536e
			return fmt.Errorf("error generating blueprint from jsonnet: %w", err)
		}
		return yamlUnmarshal([]byte(evaluatedJsonnet), &b.blueprint)
	}); err != nil {
		return err
	}

<<<<<<< HEAD
	if len(evaluatedJsonnet) > 0 {
		if err := yamlUnmarshal([]byte(evaluatedJsonnet), &b.blueprint); err != nil {
			return fmt.Errorf("error unmarshalling jsonnet data: %w", err)
		}
	} else if len(yamlData) > 0 {
		if err := yamlUnmarshal(yamlData, &b.localBlueprint); err != nil {
			return fmt.Errorf("error unmarshalling yaml data: %w", err)
		}
	}

	mergeBlueprints(&b.blueprint, &b.localBlueprint)

	if b.blueprint.Metadata.Name == "" {
		b.blueprint = DefaultBlueprint
		context := b.contextHandler.GetContext()
		b.blueprint.Metadata.Name = context
		b.blueprint.Metadata.Description = fmt.Sprintf("This blueprint outlines resources in the %s context", context)
	}
=======
	// Load from yaml if it exists, storing the result in b.localBlueprint
	if err := loadAndUnmarshal(yamlPath, func(data []byte) error {
		if err := yamlUnmarshal(data, &b.localBlueprint); err != nil {
			return fmt.Errorf("error unmarshalling yaml data: %w", err)
		}
		return nil
	}); err != nil {
		return err
	}

	// Now merge b.localBlueprint into b.blueprint, giving precedence to local overrides
	mergeBlueprints(&b.blueprint, &b.localBlueprint)
>>>>>>> dbe5536e

	return nil
}

// WriteConfig writes the current blueprint to a specified path or a default location
func (b *BaseBlueprintHandler) WriteConfig(path ...string) error {
	finalPath := ""
	// Determine the final path to save the blueprint
	if len(path) > 0 && path[0] != "" {
		finalPath = path[0]
	} else {
		configRoot, err := b.contextHandler.GetConfigRoot()
		if err != nil {
			return fmt.Errorf("error getting config root: %w", err)
		}
		finalPath = filepath.Join(configRoot, "blueprint.yaml")
	}

	// Ensure the parent directory exists
	dir := filepath.Dir(finalPath)
	if err := osMkdirAll(dir, os.ModePerm); err != nil {
		return fmt.Errorf("error creating directory: %w", err)
	}

	// Create a copy of the blueprint to avoid modifying the original
	fullBlueprint := b.blueprint.deepCopy()

	// Remove "variables" and "values" sections from all terraform components in the full blueprint
	for i := range fullBlueprint.TerraformComponents {
		fullBlueprint.TerraformComponents[i].Variables = nil
		fullBlueprint.TerraformComponents[i].Values = nil
	}

	// Merge the local blueprint into the full blueprint, giving precedence to the local blueprint
	mergeBlueprints(fullBlueprint, &b.localBlueprint)

	// Convert the merged blueprint struct into YAML format, omitting null values
	data, err := yamlMarshalNonNull(fullBlueprint)
	if err != nil {
		return fmt.Errorf("error marshalling yaml: %w", err)
	}

	// Write the YAML data to the determined path with appropriate permissions
	if err := osWriteFile(finalPath, data, 0644); err != nil {
		return fmt.Errorf("error writing blueprint file: %w", err)
	}
	return nil
}

// GetMetadata retrieves the metadata for the blueprint
func (b *BaseBlueprintHandler) GetMetadata() MetadataV1Alpha1 {
	// Create a copy of the blueprint to avoid modifying the original
	resolvedBlueprint := b.blueprint
	return resolvedBlueprint.Metadata
}

// GetSources retrieves the sources for the blueprint
func (b *BaseBlueprintHandler) GetSources() []SourceV1Alpha1 {
	// Create a copy of the blueprint to avoid modifying the original
	resolvedBlueprint := b.blueprint
	return resolvedBlueprint.Sources
}

// GetTerraformComponents retrieves the Terraform components for the blueprint
func (b *BaseBlueprintHandler) GetTerraformComponents() []TerraformComponentV1Alpha1 {
	// Create a copy of the blueprint to avoid modifying the original
	resolvedBlueprint := b.blueprint

	// Resolve the component sources
	b.resolveComponentSources(&resolvedBlueprint)

	// Resolve the component paths
	b.resolveComponentPaths(&resolvedBlueprint)

	return resolvedBlueprint.TerraformComponents
}

// SetMetadata sets the metadata for the blueprint
func (b *BaseBlueprintHandler) SetMetadata(metadata MetadataV1Alpha1) error {
	b.blueprint.Metadata = metadata
	return nil
}

// SetSources sets the sources for the blueprint
func (b *BaseBlueprintHandler) SetSources(sources []SourceV1Alpha1) error {
	b.blueprint.Sources = sources
	return nil
}

// SetTerraformComponents sets the Terraform components for the blueprint
func (b *BaseBlueprintHandler) SetTerraformComponents(terraformComponents []TerraformComponentV1Alpha1) error {
	b.blueprint.TerraformComponents = terraformComponents
	return nil
}

// resolveComponentSources resolves the source for each Terraform component
func (b *BaseBlueprintHandler) resolveComponentSources(blueprint *BlueprintV1Alpha1) {
	// Create a copy of the TerraformComponents to avoid modifying the original components
	resolvedComponents := make([]TerraformComponentV1Alpha1, len(blueprint.TerraformComponents))
	copy(resolvedComponents, blueprint.TerraformComponents)

	for i, component := range resolvedComponents {
		for _, source := range blueprint.Sources {
			if component.Source == source.Name {
				pathPrefix := source.PathPrefix
				if pathPrefix == "" {
					pathPrefix = "terraform"
				}
				resolvedComponents[i].Source = source.Url + "//" + pathPrefix + "/" + component.Path + "?ref=" + source.Ref
				break
			}
		}
	}

	// Replace the original components with the resolved ones
	blueprint.TerraformComponents = resolvedComponents
}

// resolveComponentPaths resolves the path for each Terraform component
func (b *BaseBlueprintHandler) resolveComponentPaths(blueprint *BlueprintV1Alpha1) {
	projectRoot := b.projectRoot

	// Create a copy of the TerraformComponents to avoid modifying the original components
	resolvedComponents := make([]TerraformComponentV1Alpha1, len(blueprint.TerraformComponents))
	copy(resolvedComponents, blueprint.TerraformComponents)

	for i, component := range resolvedComponents {
		// Create a copy of the component to avoid modifying the original component
		componentCopy := component

		if isValidTerraformRemoteSource(componentCopy.Source) {
			componentCopy.FullPath = filepath.Join(projectRoot, ".tf_modules", componentCopy.Path)
		} else {
			componentCopy.FullPath = filepath.Join(projectRoot, "terraform", componentCopy.Path)
		}

		// Normalize FullPath
		componentCopy.FullPath = filepath.FromSlash(componentCopy.FullPath)

		// Update the resolved component in the slice
		resolvedComponents[i] = componentCopy
	}

	// Replace the original components with the resolved ones
	blueprint.TerraformComponents = resolvedComponents
}

// deepCopy creates a deep copy of the Blueprint
func (b *BlueprintV1Alpha1) deepCopy() *BlueprintV1Alpha1 {
	// Create a new Blueprint instance
	copy := *b

	// Use reflection to copy each slice field generically
	val := reflect.ValueOf(b).Elem()
	copyVal := reflect.ValueOf(&copy).Elem()

	for i := 0; i < val.NumField(); i++ {
		field := val.Field(i)
		copyField := copyVal.Field(i)

		if field.Kind() == reflect.Slice && !field.IsNil() {
			copyField.Set(reflect.MakeSlice(field.Type(), field.Len(), field.Cap()))
			reflect.Copy(copyField, field)
		}
	}

	return &copy
}

// Ensure that BaseBlueprintHandler implements the BlueprintHandler interface
var _ BlueprintHandler = &BaseBlueprintHandler{}

// isValidTerraformRemoteSource checks if the source is a valid Terraform module reference
var isValidTerraformRemoteSource = func(source string) bool {
	// Define patterns for different valid source types
	patterns := []string{
		`^git::https://[^/]+/.*\.git(?:@.*)?$`, // Generic Git URL with .git suffix
		`^git@[^:]+:.*\.git(?:@.*)?$`,          // Generic SSH Git URL with .git suffix
		`^https?://[^/]+/.*\.git(?:@.*)?$`,     // HTTP URL with .git suffix
		`^https?://[^/]+/.*\.zip(?:@.*)?$`,     // HTTP URL pointing to a .zip archive
		`^https?://[^/]+/.*//.*(?:@.*)?$`,      // HTTP URL with double slashes and optional ref
		`^registry\.terraform\.io/.*`,          // Terraform Registry
		`^[^/]+\.com/.*`,                       // Generic domain reference
	}

	// Check if the source matches any of the valid patterns
	for _, pattern := range patterns {
		matched, err := regexpMatchString(pattern, source)
		if err != nil {
			return false
		}
		if matched {
			return true
		}
	}

	return false
}

// generateBlueprintFromJsonnet generates a blueprint from a jsonnet template
var generateBlueprintFromJsonnet = func(contextConfig *config.Context, jsonnetTemplate string) (string, error) {
	// Convert contextConfig to JSON
	yamlBytes, err := yamlMarshal(contextConfig)
	if err != nil {
		return "", err
	}
	jsonBytes, err := yamlToJson(yamlBytes)
	if err != nil {
		return "", err
	}

	// Build the snippet to define a local context object
	snippetWithContext := fmt.Sprintf(`
local context = %s;
%s
`, string(jsonBytes), jsonnetTemplate)

	// Evaluate the snippet with the Jsonnet VM
	vm := jsonnetMakeVM()
	evaluatedJsonnet, err := vm.EvaluateAnonymousSnippet("blueprint", snippetWithContext)
	if err != nil {
		return "", err
	}

	// Convert JSON to YAML
	yamlOutput, err := yamlJSONToYAML([]byte(evaluatedJsonnet))
	if err != nil {
		return "", err
	}

	return string(yamlOutput), nil
}

// Convert YAML (as []byte) to JSON (as []byte)
var yamlToJson = func(yamlBytes []byte) ([]byte, error) {
	var data interface{}
	if err := yamlUnmarshal(yamlBytes, &data); err != nil {
		return nil, err
	}
	return json.Marshal(data)
}

// mergeBlueprints merges fields from src into dst, giving precedence to src.
//
// This helps ensure map fields (like Variables and Values) and other struct fields
// are handled more reliably without relying on reflection or intermediate map conversions.
var mergeBlueprints = func(dst, src *BlueprintV1Alpha1) {
	if src == nil {
		return
	}

	// Merge top-level fields
	if src.Kind != "" {
		dst.Kind = src.Kind
	}
	if src.ApiVersion != "" {
		dst.ApiVersion = src.ApiVersion
	}

	// Merge Metadata
	if src.Metadata.Name != "" {
		dst.Metadata.Name = src.Metadata.Name
	}
	if src.Metadata.Description != "" {
		dst.Metadata.Description = src.Metadata.Description
	}
	if len(src.Metadata.Authors) > 0 {
		dst.Metadata.Authors = src.Metadata.Authors
	}

	// Merge Sources
	if len(src.Sources) > 0 {
		dst.Sources = src.Sources
	}

	// Merge TerraformComponents
	if len(src.TerraformComponents) > 0 {
		for _, srcComp := range src.TerraformComponents {
			found := false
			for i, dstComp := range dst.TerraformComponents {
				// Identify matching components by Source+Path
				if dstComp.Source == srcComp.Source && dstComp.Path == srcComp.Path {
					// Merge variables
<<<<<<< HEAD
=======
					if dstComp.Variables == nil {
						dstComp.Variables = make(map[string]TerraformVariableV1Alpha1)
					}
>>>>>>> dbe5536e
					for k, v := range srcComp.Variables {
						dstComp.Variables[k] = v
					}
					// Merge values
					if dstComp.Values == nil {
						dstComp.Values = make(map[string]interface{})
					}
					for k, v := range srcComp.Values {
						dstComp.Values[k] = v
					}
					// Update other fields if they are non-zero in src
					if srcComp.FullPath != "" {
						dstComp.FullPath = srcComp.FullPath
					}
					dst.TerraformComponents[i] = dstComp
					found = true
					break
				}
			}
			// If there's no matching component, append it
			if !found {
				dst.TerraformComponents = append(dst.TerraformComponents, srcComp)
			}
		}
	}
}<|MERGE_RESOLUTION|>--- conflicted
+++ resolved
@@ -6,14 +6,10 @@
 	"os"
 	"path/filepath"
 	"reflect"
-<<<<<<< HEAD
 	"strings"
 
 	_ "embed"
 
-=======
-
->>>>>>> dbe5536e
 	"github.com/windsorcli/cli/internal/config"
 	"github.com/windsorcli/cli/internal/context"
 	"github.com/windsorcli/cli/internal/di"
@@ -105,121 +101,38 @@
 
 // LoadConfig Loads the blueprint from the specified path
 func (b *BaseBlueprintHandler) LoadConfig(path ...string) error {
-<<<<<<< HEAD
 	// Get the config root
-=======
->>>>>>> dbe5536e
 	configRoot, err := b.contextHandler.GetConfigRoot()
 	if err != nil {
 		return fmt.Errorf("error getting config root: %w", err)
 	}
 
-<<<<<<< HEAD
-	// Get the blueprint path
-=======
-	// Determine paths based on provided path or default locations
->>>>>>> dbe5536e
+	// Determine the blueprint path
 	basePath := filepath.Join(configRoot, "blueprint")
 	if len(path) > 0 && path[0] != "" {
 		basePath = path[0]
 	}
 
-<<<<<<< HEAD
-	// Get the jsonnet and yaml paths
-	jsonnetPath, yamlPath := basePath+".jsonnet", basePath+".yaml"
-
-	// Attempt to load the Jsonnet file first
-	var jsonnetData []byte
-	if _, err := osStat(jsonnetPath); err == nil {
-		jsonnetData, err = osReadFile(jsonnetPath)
-		if err != nil {
-			return fmt.Errorf("error reading file %s: %w", jsonnetPath, err)
-		}
-	}
-
-	// Attempt to load the YAML file
-	var yamlData []byte
-	if _, err := osStat(yamlPath); err == nil {
-		yamlData, err = osReadFile(yamlPath)
-		if err != nil {
-			return fmt.Errorf("error reading file %s: %w", yamlPath, err)
-		}
-	}
-
-	// Determine which data to use for generating the blueprint
-	var evaluatedJsonnet string
-	template := ""
-	if len(jsonnetData) > 0 {
-		template = string(jsonnetData)
-	} else if b.blueprint.Metadata.Name == "" && strings.HasPrefix(b.contextHandler.GetContext(), "local") {
-		template = localJsonnetTemplate
-	}
-
-	// Generate the blueprint from the template
-	if template != "" {
-		evaluatedJsonnet, err = generateBlueprintFromJsonnet(b.configHandler.GetConfig(), template)
-		if err != nil {
-=======
-	jsonnetPath := basePath + ".jsonnet"
-	yamlPath := basePath + ".yaml"
-
-	// Helper function to load and unmarshal files
-	loadAndUnmarshal := func(filePath string, unmarshalFunc func([]byte) error) error {
-		if _, err := osStat(filePath); err == nil {
-			data, err := osReadFile(filePath)
-			if err != nil {
-				return fmt.Errorf("error reading file %s: %w", filePath, err)
-			}
-			return unmarshalFunc(data)
-		}
-		return nil
-	}
-
-	// Load from jsonnet if it exists, storing the result in b.blueprint
-	if err := loadAndUnmarshal(jsonnetPath, func(data []byte) error {
-		evaluatedJsonnet, err := generateBlueprintFromJsonnet(b.configHandler.GetConfig(), string(data))
-		if err != nil {
->>>>>>> dbe5536e
-			return fmt.Errorf("error generating blueprint from jsonnet: %w", err)
-		}
-		return yamlUnmarshal([]byte(evaluatedJsonnet), &b.blueprint)
-	}); err != nil {
+	// Load Jsonnet and YAML data
+	jsonnetData, err := loadFileData(basePath + ".jsonnet")
+	if err != nil {
 		return err
 	}
-
-<<<<<<< HEAD
-	if len(evaluatedJsonnet) > 0 {
-		if err := yamlUnmarshal([]byte(evaluatedJsonnet), &b.blueprint); err != nil {
-			return fmt.Errorf("error unmarshalling jsonnet data: %w", err)
-		}
-	} else if len(yamlData) > 0 {
-		if err := yamlUnmarshal(yamlData, &b.localBlueprint); err != nil {
-			return fmt.Errorf("error unmarshalling yaml data: %w", err)
-		}
-	}
-
-	mergeBlueprints(&b.blueprint, &b.localBlueprint)
-
-	if b.blueprint.Metadata.Name == "" {
-		b.blueprint = DefaultBlueprint
-		context := b.contextHandler.GetContext()
-		b.blueprint.Metadata.Name = context
-		b.blueprint.Metadata.Description = fmt.Sprintf("This blueprint outlines resources in the %s context", context)
-	}
-=======
-	// Load from yaml if it exists, storing the result in b.localBlueprint
-	if err := loadAndUnmarshal(yamlPath, func(data []byte) error {
-		if err := yamlUnmarshal(data, &b.localBlueprint); err != nil {
-			return fmt.Errorf("error unmarshalling yaml data: %w", err)
-		}
-		return nil
-	}); err != nil {
+	yamlData, err := loadFileData(basePath + ".yaml")
+	if err != nil {
 		return err
 	}
 
-	// Now merge b.localBlueprint into b.blueprint, giving precedence to local overrides
-	mergeBlueprints(&b.blueprint, &b.localBlueprint)
->>>>>>> dbe5536e
+	// Determine the template to use
+	template := determineTemplate(jsonnetData, b)
+
+	// Generate and unmarshal blueprint
+	if err := generateAndUnmarshalBlueprint(template, yamlData, b); err != nil {
+		return err
+	}
+
+	// Ensure blueprint metadata is set
+	ensureBlueprintMetadata(b)
 
 	return nil
 }
@@ -462,6 +375,54 @@
 	return json.Marshal(data)
 }
 
+// loadFileData loads the file data from the specified path
+func loadFileData(path string) ([]byte, error) {
+	if _, err := osStat(path); err == nil {
+		return osReadFile(path)
+	}
+	return nil, nil
+}
+
+// determineTemplate determines the template to use for the blueprint
+func determineTemplate(jsonnetData []byte, b *BaseBlueprintHandler) string {
+	if len(jsonnetData) > 0 {
+		return string(jsonnetData)
+	}
+	if b.blueprint.Metadata.Name == "" && strings.HasPrefix(b.contextHandler.GetContext(), "local") {
+		return localJsonnetTemplate
+	}
+	return ""
+}
+
+// generateAndUnmarshalBlueprint generates and unmarshals the blueprint
+func generateAndUnmarshalBlueprint(template string, yamlData []byte, b *BaseBlueprintHandler) error {
+	if template != "" {
+		evaluatedJsonnet, err := generateBlueprintFromJsonnet(b.configHandler.GetConfig(), template)
+		if err != nil {
+			return fmt.Errorf("error generating blueprint from jsonnet: %w", err)
+		}
+		if err := yamlUnmarshal([]byte(evaluatedJsonnet), &b.blueprint); err != nil {
+			return fmt.Errorf("error unmarshalling jsonnet data: %w", err)
+		}
+	} else if len(yamlData) > 0 {
+		if err := yamlUnmarshal(yamlData, &b.localBlueprint); err != nil {
+			return fmt.Errorf("error unmarshalling yaml data: %w", err)
+		}
+	}
+	mergeBlueprints(&b.blueprint, &b.localBlueprint)
+	return nil
+}
+
+// ensureBlueprintMetadata ensures the blueprint metadata is set
+func ensureBlueprintMetadata(b *BaseBlueprintHandler) {
+	if b.blueprint.Metadata.Name == "" {
+		b.blueprint = DefaultBlueprint
+		context := b.contextHandler.GetContext()
+		b.blueprint.Metadata.Name = context
+		b.blueprint.Metadata.Description = fmt.Sprintf("This blueprint outlines resources in the %s context", context)
+	}
+}
+
 // mergeBlueprints merges fields from src into dst, giving precedence to src.
 //
 // This helps ensure map fields (like Variables and Values) and other struct fields
@@ -503,12 +464,6 @@
 				// Identify matching components by Source+Path
 				if dstComp.Source == srcComp.Source && dstComp.Path == srcComp.Path {
 					// Merge variables
-<<<<<<< HEAD
-=======
-					if dstComp.Variables == nil {
-						dstComp.Variables = make(map[string]TerraformVariableV1Alpha1)
-					}
->>>>>>> dbe5536e
 					for k, v := range srcComp.Variables {
 						dstComp.Variables[k] = v
 					}
