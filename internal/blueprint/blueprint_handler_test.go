package blueprint

import (
	"fmt"
	"io/fs"
	"os"
	"path/filepath"
	"reflect"
	"strings"
	"testing"

	"github.com/goccy/go-yaml"
	"github.com/windsorcli/cli/internal/config"
	"github.com/windsorcli/cli/internal/context"
	"github.com/windsorcli/cli/internal/di"
	"github.com/windsorcli/cli/internal/shell"
)

// safeBlueprintYAML holds the "safe" blueprint yaml string
var safeBlueprintYAML = `
kind: Blueprint
apiVersion: v1alpha1
metadata:
  name: test-blueprint
  description: A test blueprint
  authors:
    - John Doe
sources:
  - name: source1
    url: git::https://example.com/source1.git
    ref: v1.0.0
terraform:
  - source: source1
    path: path/to/code
    values:
      key1: value1
`

// safeBlueprintJsonnet holds the "safe" blueprint jsonnet string
var safeBlueprintJsonnet = `
<<<<<<< HEAD
local context = {
=======
{
>>>>>>> dbe5536e
  kind: "Blueprint",
  apiVersion: "v1alpha1",
  metadata: {
    name: "test-blueprint",
    description: "A test blueprint",
    authors: ["John Doe"]
  },
  sources: [
    {
      name: "source1",
      url: "git::https://example.com/source1.git",
      ref: "v1.0.0"
    }
  ],
  terraform: [
    {
      source: "source1",
      path: "path/to/code",
      values: {
        key1: "value1"
      }
    }
  ]
<<<<<<< HEAD
};
context
=======
}
>>>>>>> dbe5536e
`

type MockSafeComponents struct {
	Injector           di.Injector
	MockContextHandler *context.MockContext
	MockShell          *shell.MockShell
	MockConfigHandler  *config.MockConfigHandler
}

// setupSafeMocks function creates safe mocks for the blueprint handler
func setupSafeMocks(injector ...di.Injector) MockSafeComponents {
	// Mock the dependencies for the blueprint handler
	var mockInjector di.Injector
	if len(injector) > 0 {
		mockInjector = injector[0]
	} else {
		mockInjector = di.NewMockInjector()
	}

	// Create a new mock context handler
	mockContextHandler := context.NewMockContext()
	mockInjector.Register("contextHandler", mockContextHandler)

	// Create a new mock shell
	mockShell := shell.NewMockShell()
	mockInjector.Register("shell", mockShell)

	// Create a new mock config handler
	mockConfigHandler := config.NewMockConfigHandler()
	mockInjector.Register("configHandler", mockConfigHandler)

	// Mock the context handler methods
	mockContextHandler.GetConfigRootFunc = func() (string, error) {
		return "/mock/config/root", nil
	}

	// Mock the shell method to return a mock project root
	mockShell.GetProjectRootFunc = func() (string, error) {
		return "/mock/project/root", nil
	}

	// Save original functions to restore later
	originalOsReadFile := osReadFile
	originalOsWriteFile := osWriteFile
	originalOsStat := osStat
	originalOsMkdirAll := osMkdirAll

	// Mock the osReadFile and osWriteFile functions
	osReadFile = func(_ string) ([]byte, error) {
		return []byte(safeBlueprintYAML), nil
	}
	osWriteFile = func(_ string, _ []byte, _ fs.FileMode) error {
		return nil
	}
	osStat = func(_ string) (fs.FileInfo, error) {
		return nil, nil
	}
	osMkdirAll = func(_ string, _ fs.FileMode) error {
		return nil
	}

	// Defer restoring the original functions
	defer func() {
		osReadFile = originalOsReadFile
		osWriteFile = originalOsWriteFile
		osStat = originalOsStat
		osMkdirAll = originalOsMkdirAll
	}()

	return MockSafeComponents{
		Injector:           mockInjector,
		MockContextHandler: mockContextHandler,
		MockShell:          mockShell,
		MockConfigHandler:  mockConfigHandler,
	}
}

func TestBlueprintHandler_NewBlueprintHandler(t *testing.T) {
	t.Run("Success", func(t *testing.T) {
		// Given a mock injector
		mocks := setupSafeMocks()

		// When a new BlueprintHandler is created
		blueprintHandler := NewBlueprintHandler(mocks.Injector)

		// Then the BlueprintHandler should not be nil
		if blueprintHandler == nil {
			t.Errorf("Expected NewBlueprintHandler to return a non-nil value")
		}

		// And it should be of type BaseBlueprintHandler
		if _, ok := interface{}(blueprintHandler).(*BaseBlueprintHandler); !ok {
			t.Errorf("Expected NewBlueprintHandler to return a BaseBlueprintHandler")
		}
	})
}

func TestBlueprintHandler_Initialize(t *testing.T) {
	t.Run("Success", func(t *testing.T) {
		// Given a mock injector
		mocks := setupSafeMocks()

		// When a new BlueprintHandler is created and initialized
		blueprintHandler := NewBlueprintHandler(mocks.Injector)
		err := blueprintHandler.Initialize()

		// Then the initialization should succeed
		if err != nil {
			t.Errorf("Expected Initialize to succeed, but got error: %v", err)
		}

		// And the BlueprintHandler should have the correct project root
		if blueprintHandler.projectRoot != "/mock/project/root" {
			t.Errorf("Expected project root to be '/mock/project/root', but got '%s'", blueprintHandler.projectRoot)
		}

<<<<<<< HEAD
		// And the BlueprintHandler should have the correct config handler
		if blueprintHandler.configHandler == nil {
			t.Errorf("Expected configHandler to be set, but got nil")
		}

		// And the BlueprintHandler should have the correct context handler
		if blueprintHandler.contextHandler == nil {
			t.Errorf("Expected contextHandler to be set, but got nil")
		}

		// And the BlueprintHandler should have the correct shell
		if blueprintHandler.shell == nil {
			t.Errorf("Expected shell to be set, but got nil")
=======
		// And the BlueprintHandler should have the correct metadata name
		if blueprintHandler.blueprint.Metadata.Name != mocks.MockContextHandler.GetContext() {
			t.Errorf("Expected metadata name to be '%s', but got '%s'", mocks.MockContextHandler.GetContext(), blueprintHandler.blueprint.Metadata.Name)
		}

		// And the BlueprintHandler should have the correct metadata description
		expectedDescription := fmt.Sprintf("This blueprint outlines resources in the %s context", mocks.MockContextHandler.GetContext())
		if blueprintHandler.blueprint.Metadata.Description != expectedDescription {
			t.Errorf("Expected metadata description to be '%s', but got '%s'", expectedDescription, blueprintHandler.blueprint.Metadata.Description)
>>>>>>> dbe5536e
		}
	})

	t.Run("ErrorResolvingConfigHandler", func(t *testing.T) {
		// Given a mock injector
		mocks := setupSafeMocks()
		mocks.Injector.Register("configHandler", nil)

		// When a new BlueprintHandler is created and initialized
		blueprintHandler := NewBlueprintHandler(mocks.Injector)
		err := blueprintHandler.Initialize()

		// Then the initialization should fail with the expected error
		if err == nil || err.Error() != "error resolving configHandler" {
			t.Errorf("Expected Initialize to fail with 'error resolving configHandler', but got: %v", err)
		}
	})

	t.Run("ErrorResolvingContextHandler", func(t *testing.T) {
		// Given a mock injector
		mocks := setupSafeMocks()
		mocks.Injector.Register("contextHandler", nil)

		// When a new BlueprintHandler is created and initialized
		blueprintHandler := NewBlueprintHandler(mocks.Injector)
		err := blueprintHandler.Initialize()

		// Then the initialization should fail with the expected error
		if err == nil || err.Error() != "error resolving contextHandler" {
			t.Errorf("Expected Initialize to fail with 'error resolving contextHandler', but got: %v", err)
		}
	})

	t.Run("ErrorResolvingShell", func(t *testing.T) {
		// Given a mock injector
		mocks := setupSafeMocks()
		mocks.Injector.Register("shell", nil)

		// When a new BlueprintHandler is created and initialized
		blueprintHandler := NewBlueprintHandler(mocks.Injector)
		err := blueprintHandler.Initialize()

		// Then the initialization should fail with the expected error
		if err == nil || err.Error() != "error resolving shell" {
			t.Errorf("Expected Initialize to fail with 'error resolving shell', but got: %v", err)
		}
	})

	t.Run("ErrorGettingProjectRoot", func(t *testing.T) {
		// Given a mock injector
		mocks := setupSafeMocks()
		mocks.Injector.Register("shell", mocks.MockShell)
		mocks.MockShell.GetProjectRootFunc = func() (string, error) {
			return "", fmt.Errorf("error getting project root")
		}

		// When a new BlueprintHandler is created and initialized
		blueprintHandler := NewBlueprintHandler(mocks.Injector)
		err := blueprintHandler.Initialize()

		// Then the initialization should fail with the expected error
		if err == nil || err.Error() != "error getting project root: error getting project root" {
			t.Errorf("Expected Initialize to fail with 'error getting project root: error getting project root', but got: %v", err)
		}
	})
}

func TestBlueprintHandler_LoadConfig(t *testing.T) {
<<<<<<< HEAD
	// Hoist the safe os level mocks to the top of the test runner
	originalOsStat := osStat
	defer func() { osStat = originalOsStat }()
=======
	// Save original functions to restore later
	originalOsStat := osStat
	originalOsReadFile := osReadFile

	// Mock low-level file system functions
>>>>>>> dbe5536e
	osStat = func(name string) (fs.FileInfo, error) {
		if name == filepath.FromSlash("/mock/config/root/blueprint.jsonnet") || name == filepath.FromSlash("/mock/config/root/blueprint.yaml") {
			return nil, nil
		}
		return nil, os.ErrNotExist
	}
<<<<<<< HEAD

	originalOsReadFile := osReadFile
	defer func() { osReadFile = originalOsReadFile }()
=======
>>>>>>> dbe5536e
	osReadFile = func(name string) ([]byte, error) {
		switch name {
		case filepath.FromSlash("/mock/config/root/blueprint.jsonnet"):
			return []byte(safeBlueprintJsonnet), nil
		case filepath.FromSlash("/mock/config/root/blueprint.yaml"):
			return []byte(safeBlueprintYAML), nil
		default:
			return nil, fmt.Errorf("file not found")
		}
	}

<<<<<<< HEAD
	t.Run("Success", func(t *testing.T) {
		// Create a mock injector and set up safe mocks
		mocks := setupSafeMocks()

		// Create and initialize the blueprint handler
		blueprintHandler := NewBlueprintHandler(mocks.Injector)
		err := blueprintHandler.Initialize()
		if err != nil {
			t.Fatalf("Failed to initialize blueprint handler: %v", err)
		}

		// Load the blueprint configuration
		configPath := filepath.Join("/mock", "config", "root", "blueprint")
		err = blueprintHandler.LoadConfig(configPath)
		if err != nil {
			t.Fatalf("Failed to load blueprint config: %v", err)
		}

		// Simplified validation: Check if the blueprint name is set
		if blueprintHandler.blueprint.Metadata.Name == "" {
			t.Errorf("Expected blueprint name to be set, but it was empty")
		}

		// Ensure the project root is set correctly
		projectRoot, _ := mocks.MockShell.GetProjectRoot()
		expectedProjectRoot := projectRoot
		if blueprintHandler.projectRoot != expectedProjectRoot {
			t.Errorf("Expected project root to be '%s', got '%s'", expectedProjectRoot, blueprintHandler.projectRoot)
=======
	// Defer restoring the original functions
	defer func() {
		osStat = originalOsStat
		osReadFile = originalOsReadFile
	}()

	// validateBlueprint is a helper function to validate the blueprint metadata, sources, and Terraform components
	validateBlueprint := func(t *testing.T, blueprintHandler *BaseBlueprintHandler) {
		metadata := blueprintHandler.GetMetadata()
		if metadata.Name != "test-blueprint" {
			t.Errorf("Expected metadata name to be 'test-blueprint', got '%s'", metadata.Name)
		}
		if metadata.Description != "A test blueprint" {
			t.Errorf("Expected metadata description to be 'A test blueprint', got '%s'", metadata.Description)
		}
		if len(metadata.Authors) != 1 || metadata.Authors[0] != "John Doe" {
			t.Errorf("Expected metadata authors to be ['John Doe'], got %v", metadata.Authors)
		}

		sources := blueprintHandler.GetSources()
		if len(sources) != 1 || sources[0].Name != "source1" {
			t.Errorf("Expected sources to contain one source with name 'source1', got %v", sources)
>>>>>>> dbe5536e
		}

		// Adjust expected path for Windows
		expectedPath := "path/to/code"
		terraformComponents := blueprintHandler.GetTerraformComponents()
<<<<<<< HEAD
		if len(terraformComponents) > 0 {
			component := terraformComponents[0]
			if component.Path != expectedPath {
				t.Errorf("Expected Terraform component path to be '%s', got '%s'", expectedPath, component.Path)
=======
		if len(terraformComponents) != 1 {
			t.Errorf("Expected Terraform components to contain one component, got %v", terraformComponents)
		} else {
			component := terraformComponents[0]
			if component.Source != "git::https://example.com/source1.git//terraform/path/to/code?ref=v1.0.0" {
				t.Errorf("Expected Terraform component source to be 'git::https://example.com/source1.git//terraform/path/to/code?ref=v1.0.0', got '%s'", component.Source)
			}
			expectedPath := "path/to/code"
			if component.Path != expectedPath {
				t.Errorf("Expected Terraform component path to be '%s', got '%s'", expectedPath, component.Path)
			}
			expectedValues := map[string]interface{}{"key1": "value1"}
			if !reflect.DeepEqual(component.Values, expectedValues) {
				t.Errorf("Expected Terraform component values to be %v, got %v", expectedValues, component.Values)
>>>>>>> dbe5536e
			}
		}
	})

<<<<<<< HEAD
	t.Run("SuccessWithLocalContext", func(t *testing.T) {
		// Setup mocks
		mocks := setupSafeMocks()
		mocks.MockContextHandler.GetContextFunc = func() string { return "local" }
		mocks.MockConfigHandler.GetConfigFunc = func() *config.Context {
			return &config.Context{
				Cluster: &config.ClusterConfig{
					ControlPlanes: struct {
						Count  *int                         `yaml:"count"`
						CPU    *int                         `yaml:"cpu"`
						Memory *int                         `yaml:"memory"`
						Nodes  map[string]config.NodeConfig `yaml:"nodes"`
					}{
						Nodes: map[string]config.NodeConfig{},
					},
				},
			}
		}
		originalOsStat := osStat
		defer func() { osStat = originalOsStat }()
		osStat = func(name string) (os.FileInfo, error) { return nil, os.ErrNotExist }

		// Initialize and load blueprint
		blueprintHandler := NewBlueprintHandler(mocks.Injector)
		if err := blueprintHandler.Initialize(); err != nil {
			t.Fatalf("Initialization failed: %v", err)
		}
		if err := blueprintHandler.LoadConfig(filepath.Join("/mock", "config", "root", "blueprint")); err != nil {
			t.Fatalf("LoadConfig failed: %v", err)
		}

		// Validate blueprint metadata
		metadata := blueprintHandler.GetMetadata()
		if metadata.Name != "local" {
			t.Errorf("Expected metadata name 'local', got '%s'", metadata.Name)
		}
		if metadata.Description != "This blueprint outlines resources in the local context" {
			t.Errorf("Expected metadata description 'This blueprint outlines resources in the local context', got '%s'", metadata.Description)
		}

		// Validate sources
		sources := blueprintHandler.GetSources()
		if len(sources) == 0 || sources[0].Name != "core" {
			t.Errorf("Expected source name 'core', got %v", sources)
		}

		// Validate Terraform component
		components := blueprintHandler.GetTerraformComponents()
		if len(components) > 0 {
			component := components[0]
			if component.Path != "cluster/talos" {
				t.Errorf("Expected component path 'cluster/talos', got '%s'", component.Path)
			}
			if component.Source != "github.com/windsorcli/core//terraform/cluster/talos?ref=v0.1.0" {
				t.Errorf("Expected component source 'github.com/windsorcli/core//terraform/cluster/talos?ref=v0.1.0', got '%s'", component.Source)
			}
		}
	})

	t.Run("ErrorGettingConfigRoot", func(t *testing.T) {
		// Given a mock injector
		mocks := setupSafeMocks()
		mocks.MockContextHandler.GetConfigRootFunc = func() (string, error) {
			return "", fmt.Errorf("error getting config root")
		}

		// When a new BlueprintHandler is created and initialized
		blueprintHandler := NewBlueprintHandler(mocks.Injector)
		err := blueprintHandler.Initialize()

		// Load the blueprint configuration
		err = blueprintHandler.LoadConfig()

		// Then the initialization should fail with the expected error
		if err == nil || err.Error() != "error getting config root: error getting config root" {
			t.Errorf("Expected Initialize to fail with 'error getting config root: error getting config root', but got: %v", err)
		}
	})

	t.Run("NoFileFound", func(t *testing.T) {
		// Given a mock injector
		mocks := setupSafeMocks()

		// Mock osStat to return an error indicating the file does not exist
		originalOsStat := osStat
		defer func() { osStat = originalOsStat }()
		osStat = func(name string) (os.FileInfo, error) {
			return nil, os.ErrNotExist
=======
	t.Run("Success", func(t *testing.T) {
		// Create a mock injector and set up safe mocks
		mocks := setupSafeMocks()

		// Create and initialize the blueprint handler
		blueprintHandler := NewBlueprintHandler(mocks.Injector)
		err := blueprintHandler.Initialize()
		if err != nil {
			t.Fatalf("Failed to initialize blueprint handler: %v", err)
		}

		// Load the blueprint configuration
		configPath := filepath.Join("/mock", "config", "root", "blueprint")
		err = blueprintHandler.LoadConfig(configPath)
		if err != nil {
			t.Fatalf("Failed to load blueprint config: %v", err)
		}

		// Validate the loaded blueprint
		validateBlueprint(t, blueprintHandler)

		// Ensure the project root is set correctly
		projectRoot, _ := mocks.MockShell.GetProjectRoot()
		expectedProjectRoot := projectRoot
		if blueprintHandler.projectRoot != expectedProjectRoot {
			t.Errorf("Expected project root to be '%s', got '%s'", expectedProjectRoot, blueprintHandler.projectRoot)
		}

		// Adjust expected path for Windows
		expectedPath := "path/to/code"
		terraformComponents := blueprintHandler.GetTerraformComponents()
		if len(terraformComponents) > 0 {
			component := terraformComponents[0]
			if component.Path != expectedPath {
				t.Errorf("Expected Terraform component path to be '%s', got '%s'", expectedPath, component.Path)
			}
		}
	})

	t.Run("ErrorGettingConfigRoot", func(t *testing.T) {
		// Given a mock injector
		mocks := setupSafeMocks()
		mocks.MockContextHandler.GetConfigRootFunc = func() (string, error) {
			return "", fmt.Errorf("error getting config root")
>>>>>>> dbe5536e
		}

		// When a new BlueprintHandler is created and initialized
		blueprintHandler := NewBlueprintHandler(mocks.Injector)
		err := blueprintHandler.Initialize()

		// Load the blueprint configuration
		err = blueprintHandler.LoadConfig()

<<<<<<< HEAD
		// Then the LoadConfig should not return an error
		if err != nil {
			t.Errorf("Expected LoadConfig to succeed, but got: %v", err)
		}
	})

	t.Run("ErrorReadingJsonnetFile", func(t *testing.T) {
		// Given a mock injector
		mocks := setupSafeMocks()

		// Mock osStat to simulate the Jsonnet file exists
		originalOsStat := osStat
		defer func() { osStat = originalOsStat }()
		osStat = func(name string) (os.FileInfo, error) {
			return nil, nil
		}

		// Mock osReadFile to return an error for Jsonnet file
		originalOsReadFile := osReadFile
		defer func() { osReadFile = originalOsReadFile }()
		osReadFile = func(name string) ([]byte, error) {
			if strings.HasSuffix(name, ".jsonnet") {
				return nil, fmt.Errorf("error reading jsonnet file")
			}
			return nil, nil
		}

		// When a new BlueprintHandler is created and initialized
		blueprintHandler := NewBlueprintHandler(mocks.Injector)
		err := blueprintHandler.Initialize()

		// Load the blueprint configuration
		err = blueprintHandler.LoadConfig()

		// Then the LoadConfig should fail with the expected error for Jsonnet file
		if err == nil || !strings.Contains(err.Error(), "error reading jsonnet file") {
			t.Errorf("Expected LoadConfig to fail with error containing 'error reading jsonnet file', but got: %v", err)
		}
	})

	t.Run("ErrorReadingYamlFile", func(t *testing.T) {
		// Given a mock injector
		mocks := setupSafeMocks()

		// Mock osStat to simulate the YAML file exists
		originalOsStat := osStat
		defer func() { osStat = originalOsStat }()
		osStat = func(name string) (os.FileInfo, error) {
			return nil, nil
		}

		// Mock osReadFile to return an error for YAML file
		originalOsReadFile := osReadFile
		defer func() { osReadFile = originalOsReadFile }()
		osReadFile = func(name string) ([]byte, error) {
			if strings.HasSuffix(name, ".yaml") {
				return nil, fmt.Errorf("error reading yaml file")
			}
			return nil, nil
		}

		// When a new BlueprintHandler is created and initialized
		blueprintHandler := NewBlueprintHandler(mocks.Injector)
		err := blueprintHandler.Initialize()

		// Load the blueprint configuration
		err = blueprintHandler.LoadConfig()

		// Then the LoadConfig should fail with the expected error for YAML file
		if err == nil || !strings.Contains(err.Error(), "error reading yaml file") {
			t.Errorf("Expected LoadConfig to fail with error containing 'error reading yaml file', but got: %v", err)
=======
		// Then the initialization should fail with the expected error
		if err == nil || err.Error() != "error getting config root: error getting config root" {
			t.Errorf("Expected Initialize to fail with 'error getting config root: error getting config root', but got: %v", err)
		}
	})

	t.Run("ErrorReadingFile", func(t *testing.T) {
		// Given a mock injector
		mocks := setupSafeMocks()

		// Mock osReadFile to return an error
		originalOsReadFile := osReadFile
		defer func() { osReadFile = originalOsReadFile }()
		osReadFile = func(name string) ([]byte, error) {
			return nil, fmt.Errorf("error reading file")
		}

		// When a new BlueprintHandler is created and initialized
		blueprintHandler := NewBlueprintHandler(mocks.Injector)
		err := blueprintHandler.Initialize()

		// Load the blueprint configuration
		err = blueprintHandler.LoadConfig()

		// Then the initialization should fail with the expected error
		if err == nil || !strings.Contains(err.Error(), "error reading file") {
			t.Errorf("Expected LoadConfig to fail with error containing 'error reading file', but got: %v", err)
		}
	})

	t.Run("NoFileFound", func(t *testing.T) {
		// Given a mock injector
		mocks := setupSafeMocks()

		// Mock osStat to return an error indicating the file does not exist
		originalOsStat := osStat
		defer func() { osStat = originalOsStat }()
		osStat = func(name string) (os.FileInfo, error) {
			return nil, os.ErrNotExist
		}

		// When a new BlueprintHandler is created and initialized
		blueprintHandler := NewBlueprintHandler(mocks.Injector)
		err := blueprintHandler.Initialize()

		// Load the blueprint configuration
		err = blueprintHandler.LoadConfig()

		// Then the LoadConfig should not return an error
		if err != nil {
			t.Errorf("Expected LoadConfig to succeed, but got: %v", err)
>>>>>>> dbe5536e
		}
	})

	t.Run("ErrorGeneratingBlueprintFromJsonnet", func(t *testing.T) {
		// Given a mock injector
		mocks := setupSafeMocks()

<<<<<<< HEAD
		// Define a simple mockFileInfo struct to simulate file information
		mockFileInfo := struct {
			os.FileInfo
		}{}

		// Mock osStat to simulate the presence of a Jsonnet file
		originalOsStat := osStat
		defer func() { osStat = originalOsStat }()
		osStat = func(name string) (os.FileInfo, error) {
			if filepath.Clean(name) == filepath.Clean("/mock/config/root/blueprint.jsonnet") {
				return mockFileInfo, nil
			}
			return nil, os.ErrNotExist
		}

		// Mock osReadFile to return valid Jsonnet data
		originalOsReadFile := osReadFile
		defer func() { osReadFile = originalOsReadFile }()
		osReadFile = func(name string) ([]byte, error) {
			if filepath.Clean(name) == filepath.Clean("/mock/config/root/blueprint.jsonnet") {
				return []byte("valid: jsonnet"), nil
			}
			return nil, fmt.Errorf("file not found")
		}

		// Mock generateBlueprintFromJsonnet to return an error
		originalGenerateBlueprintFromJsonnet := generateBlueprintFromJsonnet
		defer func() { generateBlueprintFromJsonnet = originalGenerateBlueprintFromJsonnet }()
		generateBlueprintFromJsonnet = func(contextConfig *config.Context, jsonnetTemplate string) (string, error) {
			return "", fmt.Errorf("error generating blueprint from jsonnet: %w", fmt.Errorf("error unmarshalling yaml"))
		}

		// When a new BlueprintHandler is created and initialized
		blueprintHandler := NewBlueprintHandler(mocks.Injector)
		err := blueprintHandler.Initialize()

=======
		// Mock yamlMarshal to return an error
		originalYamlMarshal := yamlMarshal
		defer func() { yamlMarshal = originalYamlMarshal }()
		yamlMarshal = func(v interface{}) ([]byte, error) {
			return nil, fmt.Errorf("error marshalling yaml")
		}

		// When a new BlueprintHandler is created and initialized
		blueprintHandler := NewBlueprintHandler(mocks.Injector)
		err := blueprintHandler.Initialize()

>>>>>>> dbe5536e
		// Load the blueprint configuration
		err = blueprintHandler.LoadConfig()

		// Then the LoadConfig should fail with the expected error
<<<<<<< HEAD
		if err == nil || !strings.Contains(err.Error(), "error unmarshalling yaml") {
			t.Errorf("Expected LoadConfig to fail with error containing 'error unmarshalling yaml', but got: %v", err)
		}
	})

	t.Run("SuccessLoadingJsonnetBlueprint", func(t *testing.T) {
=======
		if err == nil || !strings.Contains(err.Error(), "error marshalling yaml") {
			t.Errorf("Expected LoadConfig to fail with error containing 'error marshalling yaml', but got: %v", err)
		}
	})

	t.Run("ErrorUnmarshallingYaml", func(t *testing.T) {
>>>>>>> dbe5536e
		// Given a mock injector
		mocks := setupSafeMocks()

		// Define a simple mockFileInfo struct to simulate file information
		mockFileInfo := struct {
			os.FileInfo
		}{}

<<<<<<< HEAD
		// Mock osStat to simulate the presence of a Jsonnet file
		originalOsStat := osStat
		defer func() { osStat = originalOsStat }()
		osStat = func(name string) (os.FileInfo, error) {
			if filepath.Clean(name) == filepath.Clean("/mock/config/root/blueprint.jsonnet") {
				return mockFileInfo, nil
			}
			return nil, os.ErrNotExist
		}

		// Mock osReadFile to return valid Jsonnet data
		originalOsReadFile := osReadFile
		defer func() { osReadFile = originalOsReadFile }()
		osReadFile = func(name string) ([]byte, error) {
			if filepath.Clean(name) == filepath.Clean("/mock/config/root/blueprint.jsonnet") {
				return []byte("valid: jsonnet"), nil
			}
			return nil, fmt.Errorf("file not found")
		}

		// Mock generateBlueprintFromJsonnet to return valid evaluated Jsonnet
		originalGenerateBlueprintFromJsonnet := generateBlueprintFromJsonnet
		defer func() { generateBlueprintFromJsonnet = originalGenerateBlueprintFromJsonnet }()
		generateBlueprintFromJsonnet = func(contextConfig *config.Context, jsonnetTemplate string) (string, error) {
			return `{"kind": "Blueprint", "metadata": {"name": "test"}}`, nil
=======
		// Mock osStat to simulate the presence of a YAML file
		originalOsStat := osStat
		defer func() { osStat = originalOsStat }()
		osStat = func(name string) (os.FileInfo, error) {
			if filepath.Clean(name) == filepath.Clean("/mock/config/root/blueprint.yaml") {
				return mockFileInfo, nil
			}
			return nil, os.ErrNotExist
		}

		// Mock osReadFile to return valid YAML data
		originalOsReadFile := osReadFile
		defer func() { osReadFile = originalOsReadFile }()
		osReadFile = func(name string) ([]byte, error) {
			if filepath.Clean(name) == filepath.Clean("/mock/config/root/blueprint.yaml") {
				return []byte("valid: yaml"), nil
			}
			return nil, fmt.Errorf("file not found")
		}

		// Mock yamlUnmarshal to return an error
		originalYamlUnmarshal := yamlUnmarshal
		defer func() { yamlUnmarshal = originalYamlUnmarshal }()
		yamlUnmarshal = func(data []byte, v interface{}) error {
			return fmt.Errorf("error unmarshalling yaml")
		}

		// When a new BlueprintHandler is created and initialized
		blueprintHandler := NewBlueprintHandler(mocks.Injector)
		err := blueprintHandler.Initialize()

		// Load the blueprint configuration
		err = blueprintHandler.LoadConfig()

		// Then the LoadConfig should fail with the expected error
		if err == nil || !strings.Contains(err.Error(), "error unmarshalling yaml") {
			t.Errorf("Expected LoadConfig to fail with error containing 'error unmarshalling yaml', but got: %v", err)
>>>>>>> dbe5536e
		}

<<<<<<< HEAD
		// When a new BlueprintHandler is created and initialized
		blueprintHandler := NewBlueprintHandler(mocks.Injector)
		err := blueprintHandler.Initialize()

		// Load the blueprint configuration
		err = blueprintHandler.LoadConfig()

		// Then the LoadConfig should succeed without errors
		if err != nil {
			t.Errorf("Expected LoadConfig to succeed, but got error: %v", err)
		}
	})

	t.Run("SuccessLoadingYamlForLocalBlueprint", func(t *testing.T) {
		// Given a mock injector
		mocks := setupSafeMocks()

		// Define a simple mockFileInfo struct to simulate file information
		mockFileInfo := struct {
			os.FileInfo
		}{}

		// Mock osStat to simulate the presence of a YAML file
		originalOsStat := osStat
		defer func() { osStat = originalOsStat }()
		osStat = func(name string) (os.FileInfo, error) {
			if filepath.Clean(name) == filepath.Clean("/mock/config/root/blueprint.yaml") {
				return mockFileInfo, nil
			}
			return nil, os.ErrNotExist
		}

		// Mock osReadFile to return valid YAML data
		originalOsReadFile := osReadFile
		defer func() { osReadFile = originalOsReadFile }()
		osReadFile = func(name string) ([]byte, error) {
			if filepath.Clean(name) == filepath.Clean("/mock/config/root/blueprint.yaml") {
				return []byte("valid: yaml"), nil
			}
			return nil, fmt.Errorf("file not found")
=======
func TestBlueprintHandler_WriteConfig(t *testing.T) {
	// Hoist the safe os level mocks to the top of the test runner
	originalOsMkdirAll := osMkdirAll
	defer func() { osMkdirAll = originalOsMkdirAll }()
	osMkdirAll = func(path string, perm os.FileMode) error {
		return nil
	}

	originalOsWriteFile := osWriteFile
	defer func() { osWriteFile = originalOsWriteFile }()
	osWriteFile = func(name string, data []byte, perm os.FileMode) error {
		return nil
	}

	originalOsReadFile := osReadFile
	defer func() { osReadFile = originalOsReadFile }()
	osReadFile = func(name string) ([]byte, error) {
		if filepath.Clean(name) == filepath.Clean("/mock/config/root/blueprint.yaml") {
			return []byte(safeBlueprintYAML), nil
		}
		return nil, fmt.Errorf("file not found")
	}

	t.Run("Success", func(t *testing.T) {
		// Given a mock injector
		mocks := setupSafeMocks()

		// When a new BlueprintHandler is created and initialized
		blueprintHandler := NewBlueprintHandler(mocks.Injector)
		err := blueprintHandler.Initialize()
		if err != nil {
			t.Fatalf("Failed to initialize BlueprintHandler: %v", err)
		}

		// Mock the TerraformComponents to include in the blueprint
		mockTerraformComponents := []TerraformComponentV1Alpha1{
			{
				Source: "source1",
				Path:   "path/to/code",
				Values: map[string]interface{}{
					"key1": "value1",
				},
			},
		}
		blueprintHandler.SetTerraformComponents(mockTerraformComponents)

		// Write the blueprint configuration
		err = blueprintHandler.WriteConfig(filepath.FromSlash("/mock/config/root/blueprint.yaml"))
		if err != nil {
			t.Fatalf("Failed to write blueprint configuration: %v", err)
		}

		// Validate the written file
		data, err := osReadFile(filepath.FromSlash("/mock/config/root/blueprint.yaml"))
		if err != nil {
			t.Fatalf("Failed to read written blueprint file: %v", err)
		}

		// Unmarshal the written data to validate its content
		var writtenBlueprint BlueprintV1Alpha1
		err = yamlUnmarshal(data, &writtenBlueprint)
		if err != nil {
			t.Fatalf("Failed to unmarshal written blueprint data: %v", err)
		}

		// Validate the written blueprint content
		if writtenBlueprint.Metadata.Name != "test-blueprint" {
			t.Errorf("Expected written blueprint name to be 'test-blueprint', got '%s'", writtenBlueprint.Metadata.Name)
		}
		if writtenBlueprint.Metadata.Description != "A test blueprint" {
			t.Errorf("Expected written blueprint description to be 'A test blueprint', got '%s'", writtenBlueprint.Metadata.Description)
		}
		if len(writtenBlueprint.Metadata.Authors) != 1 || writtenBlueprint.Metadata.Authors[0] != "John Doe" {
			t.Errorf("Expected written blueprint authors to be ['John Doe'], got %v", writtenBlueprint.Metadata.Authors)
		}

		// Validate the Terraform components
		if len(writtenBlueprint.TerraformComponents) != 1 {
			t.Errorf("Expected 1 Terraform component, got %d", len(writtenBlueprint.TerraformComponents))
		} else {
			component := writtenBlueprint.TerraformComponents[0]
			if component.Source != "source1" {
				t.Errorf("Expected component source to be 'source1', got '%s'", component.Source)
			}
			if component.Path != "path/to/code" {
				t.Errorf("Expected component path to be 'path/to/code', got '%s'", component.Path)
			}
			if component.Values["key1"] != "value1" {
				t.Errorf("Expected component value for 'key1' to be 'value1', got '%v'", component.Values["key1"])
			}
		}
	})

	t.Run("WriteNoPath", func(t *testing.T) {
		// Given a mock injector
		mocks := setupSafeMocks()

		// When a new BlueprintHandler is created and initialized
		blueprintHandler := NewBlueprintHandler(mocks.Injector)
		err := blueprintHandler.Initialize()
		if err != nil {
			t.Fatalf("Failed to initialize BlueprintHandler: %v", err)
		}

		// Write the blueprint configuration without specifying a path
		err = blueprintHandler.WriteConfig()
		if err != nil {
			t.Fatalf("Failed to write blueprint configuration: %v", err)
		}

		// Validate the written file
		data, err := osReadFile(filepath.FromSlash("/mock/config/root/blueprint.yaml"))
		if err != nil {
			t.Fatalf("Failed to read written blueprint file: %v", err)
		}

		// Unmarshal the written data to validate its content
		var writtenBlueprint BlueprintV1Alpha1
		err = yamlUnmarshal(data, &writtenBlueprint)
		if err != nil {
			t.Fatalf("Failed to unmarshal written blueprint data: %v", err)
		}

		// Validate the written blueprint content
		if writtenBlueprint.Metadata.Name != "test-blueprint" {
			t.Errorf("Expected written blueprint name to be 'test-blueprint', got '%s'", writtenBlueprint.Metadata.Name)
		}
		if writtenBlueprint.Metadata.Description != "A test blueprint" {
			t.Errorf("Expected written blueprint description to be 'A test blueprint', got '%s'", writtenBlueprint.Metadata.Description)
		}
		if len(writtenBlueprint.Metadata.Authors) != 1 || writtenBlueprint.Metadata.Authors[0] != "John Doe" {
			t.Errorf("Expected written blueprint authors to be ['John Doe'], got %v", writtenBlueprint.Metadata.Authors)
>>>>>>> dbe5536e
		}

<<<<<<< HEAD
		// Mock yamlUnmarshal to successfully unmarshal local blueprint
		originalYamlUnmarshal := yamlUnmarshal
		defer func() { yamlUnmarshal = originalYamlUnmarshal }()
		yamlUnmarshal = func(data []byte, v interface{}) error {
			if bp, ok := v.(*BlueprintV1Alpha1); ok {
				bp.Metadata.Name = "local"
				return nil
			}
			return fmt.Errorf("error unmarshalling yaml for local blueprint")
		}

		// When a new BlueprintHandler is created and initialized
		blueprintHandler := NewBlueprintHandler(mocks.Injector)
		err := blueprintHandler.Initialize()

		// Load the blueprint configuration
		err = blueprintHandler.LoadConfig()

		// Then the LoadConfig should succeed without errors
		if err != nil {
			t.Errorf("Expected LoadConfig to succeed, but got error: %v", err)
=======
	t.Run("ErrorGettingConfigRoot", func(t *testing.T) {
		// Given a mock injector
		mocks := setupSafeMocks()

		// Override the GetConfigRootFunc to simulate an error
		originalGetConfigRootFunc := mocks.MockContextHandler.GetConfigRootFunc
		defer func() { mocks.MockContextHandler.GetConfigRootFunc = originalGetConfigRootFunc }()
		mocks.MockContextHandler.GetConfigRootFunc = func() (string, error) {
			return "", fmt.Errorf("mock error")
>>>>>>> dbe5536e
		}
	})

<<<<<<< HEAD
	t.Run("ErrorUnmarshallingJsonnetData", func(t *testing.T) {
		// Given a mock injector
		mocks := setupSafeMocks()

		// Mock osStat to simulate a Jsonnet file presence
		originalOsStat := osStat
		defer func() { osStat = originalOsStat }()
		osStat = func(name string) (os.FileInfo, error) {
			if filepath.Clean(name) == filepath.Clean("/mock/config/root/blueprint.jsonnet") {
				return nil, nil
			}
			return nil, os.ErrNotExist
		}

		// Mock osReadFile to return some “valid” Jsonnet data
		originalOsReadFile := osReadFile
		defer func() { osReadFile = originalOsReadFile }()
		osReadFile = func(name string) ([]byte, error) {
			if filepath.Clean(name) == filepath.Clean("/mock/config/root/blueprint.jsonnet") {
				return []byte("valid: jsonnet"), nil
			}
			return nil, fmt.Errorf("file not found")
=======
		// When a new BlueprintHandler is created and initialized
		blueprintHandler := NewBlueprintHandler(mocks.Injector)
		err := blueprintHandler.Initialize()
		if err != nil {
			t.Fatalf("Failed to initialize BlueprintHandler: %v", err)
		}

		// Attempt to load config and expect an error
		err = blueprintHandler.WriteConfig()
		if err == nil {
			t.Fatalf("Expected error when loading config, got nil")
		}
		if err.Error() != "error getting config root: mock error" {
			t.Errorf("Expected error message 'error getting config root: mock error', got '%v'", err)
>>>>>>> dbe5536e
		}

<<<<<<< HEAD
		// Mock generateBlueprintFromJsonnet to return valid YAML data without error
		originalGenerateBlueprintFromJsonnet := generateBlueprintFromJsonnet
		defer func() { generateBlueprintFromJsonnet = originalGenerateBlueprintFromJsonnet }()
		generateBlueprintFromJsonnet = func(contextConfig *config.Context, jsonnetTemplate string) (string, error) {
			return "valid: yaml", nil
		}

		// Mock yamlUnmarshal to simulate an error during unmarshalling
		originalYamlUnmarshal := yamlUnmarshal
		defer func() { yamlUnmarshal = originalYamlUnmarshal }()
		yamlUnmarshal = func(data []byte, v interface{}) error {
			return fmt.Errorf("error unmarshalling jsonnet data")
		}

		// When a new BlueprintHandler is created and initialized
		blueprintHandler := NewBlueprintHandler(mocks.Injector)
		if err := blueprintHandler.Initialize(); err != nil {
			t.Fatalf("Failed to initialize BlueprintHandler: %v", err)
		}

		// Load the blueprint configuration
		err := blueprintHandler.LoadConfig()
		// Then the LoadConfig should fail with a matching error
		if err == nil {
			t.Errorf("Expected LoadConfig to fail, but it succeeded without error")
		} else {
			expectedMsg := "error unmarshalling jsonnet data"
			if !strings.Contains(err.Error(), expectedMsg) {
				t.Errorf("Expected error to contain '%s', but got: %v", expectedMsg, err)
			}
		}
	})

	t.Run("ErrorUnmarshallingYamlForLocalBlueprint", func(t *testing.T) {
		// Given a mock injector
		mocks := setupSafeMocks()

		// Mock osStat to simulate the presence of a YAML file
		originalOsStat := osStat
		defer func() { osStat = originalOsStat }()
		osStat = func(name string) (os.FileInfo, error) {
			if filepath.Clean(name) == filepath.Clean("/mock/config/root/blueprint.yaml") {
				return nil, nil
			}
			return nil, os.ErrNotExist
		}

		// Mock osReadFile to return valid YAML data
		originalOsReadFile := osReadFile
		defer func() { osReadFile = originalOsReadFile }()
		osReadFile = func(name string) ([]byte, error) {
			if filepath.Clean(name) == filepath.Clean("/mock/config/root/blueprint.yaml") {
				return []byte("valid: yaml"), nil
			}
			return nil, fmt.Errorf("file not found")
		}

		// Mock yamlUnmarshal to simulate an error
		originalYamlUnmarshal := yamlUnmarshal
		defer func() { yamlUnmarshal = originalYamlUnmarshal }()
		yamlUnmarshal = func(data []byte, v interface{}) error {
			return fmt.Errorf("error unmarshalling yaml data: error unmarshalling yaml for local blueprint")
=======
	t.Run("ErrorCreatingDirectory", func(t *testing.T) {
		// Given a mock injector
		mocks := setupSafeMocks()

		// Override the osMkdirAll function to simulate an error
		originalOsMkdirAll := osMkdirAll
		defer func() { osMkdirAll = originalOsMkdirAll }()
		osMkdirAll = func(path string, perm os.FileMode) error {
			return fmt.Errorf("mock error creating directory")
		}

		// When a new BlueprintHandler is created and initialized
		blueprintHandler := NewBlueprintHandler(mocks.Injector)
		err := blueprintHandler.Initialize()
		if err != nil {
			t.Fatalf("Failed to initialize BlueprintHandler: %v", err)
		}

		// Attempt to write config and expect an error
		err = blueprintHandler.WriteConfig()
		if err == nil {
			t.Fatalf("Expected error when writing config, got nil")
		}
		if err.Error() != "error creating directory: mock error creating directory" {
			t.Errorf("Expected error message 'error creating directory: mock error creating directory', got '%v'", err)
		}
	})

	t.Run("ErrorMarshallingYaml", func(t *testing.T) {
		// Given a mock injector
		mocks := setupSafeMocks()

		// Override the yamlMarshalNonNull function to simulate an error
		originalYamlMarshalNonNull := yamlMarshalNonNull
		defer func() { yamlMarshalNonNull = originalYamlMarshalNonNull }()
		yamlMarshalNonNull = func(_ interface{}) ([]byte, error) {
			return nil, fmt.Errorf("mock error marshalling yaml")
		}

		// When a new BlueprintHandler is created and initialized
		blueprintHandler := NewBlueprintHandler(mocks.Injector)
		err := blueprintHandler.Initialize()
		if err != nil {
			t.Fatalf("Failed to initialize BlueprintHandler: %v", err)
		}

		// Attempt to write config and expect an error
		err = blueprintHandler.WriteConfig()
		if err == nil {
			t.Fatalf("Expected error when marshalling yaml, got nil")
		}
		if !strings.Contains(err.Error(), "error marshalling yaml") {
			t.Errorf("Expected error message to contain 'error marshalling yaml', got '%v'", err)
>>>>>>> dbe5536e
		}

<<<<<<< HEAD
		// When a new BlueprintHandler is created and initialized
		blueprintHandler := NewBlueprintHandler(mocks.Injector)
		if err := blueprintHandler.Initialize(); err != nil {
			t.Fatalf("Failed to initialize BlueprintHandler: %v", err)
		}

		// Load the blueprint configuration
		err := blueprintHandler.LoadConfig()

		// Then the LoadConfig should fail with the expected error
		if err == nil {
			t.Errorf("Expected LoadConfig to fail with an error containing 'error unmarshalling yaml for local blueprint', but got: <nil>")
		} else {
			expectedMsg := "error unmarshalling yaml for local blueprint"
			if !strings.Contains(err.Error(), expectedMsg) {
				t.Errorf("Expected error to contain '%s', but got: %v", expectedMsg, err)
			}
		}
	})
}

func TestBlueprintHandler_WriteConfig(t *testing.T) {
	// Hoist the safe os level mocks to the top of the test runner
	originalOsMkdirAll := osMkdirAll
	defer func() { osMkdirAll = originalOsMkdirAll }()
	osMkdirAll = func(path string, perm os.FileMode) error {
		return nil
	}

	originalOsWriteFile := osWriteFile
	defer func() { osWriteFile = originalOsWriteFile }()
	osWriteFile = func(name string, data []byte, perm os.FileMode) error {
		return nil
	}

	originalOsReadFile := osReadFile
	defer func() { osReadFile = originalOsReadFile }()
	osReadFile = func(name string) ([]byte, error) {
		if filepath.Clean(name) == filepath.Clean("/mock/config/root/blueprint.yaml") {
			return []byte(safeBlueprintYAML), nil
		}
		return nil, fmt.Errorf("file not found")
	}

=======
	t.Run("ErrorWritingFile", func(t *testing.T) {
		// Given a mock injector
		mocks := setupSafeMocks()

		// Override the osWriteFile function to simulate an error
		originalOsWriteFile := osWriteFile
		defer func() { osWriteFile = originalOsWriteFile }()
		osWriteFile = func(name string, data []byte, perm os.FileMode) error {
			return fmt.Errorf("mock error writing file")
		}

		// When a new BlueprintHandler is created and initialized
		blueprintHandler := NewBlueprintHandler(mocks.Injector)
		err := blueprintHandler.Initialize()
		if err != nil {
			t.Fatalf("Failed to initialize BlueprintHandler: %v", err)
		}

		// Attempt to write config and expect an error
		err = blueprintHandler.WriteConfig()
		if err == nil {
			t.Fatalf("Expected error when writing file, got nil")
		}
		if !strings.Contains(err.Error(), "error writing blueprint file") {
			t.Errorf("Expected error message to contain 'error writing blueprint file', got '%v'", err)
		}
	})
}

func TestBlueprintHandler_GetMetadata(t *testing.T) {
>>>>>>> dbe5536e
	t.Run("Success", func(t *testing.T) {
		// Given a mock injector
		mocks := setupSafeMocks()

		// When a new BlueprintHandler is created and initialized
		blueprintHandler := NewBlueprintHandler(mocks.Injector)
<<<<<<< HEAD
		err := blueprintHandler.Initialize()
		if err != nil {
			t.Fatalf("Failed to initialize BlueprintHandler: %v", err)
		}

		// Mock the TerraformComponents to include in the blueprint
		mockTerraformComponents := []TerraformComponentV1Alpha1{
			{
				Source: "source1",
				Path:   "path/to/code",
				Values: map[string]interface{}{
					"key1": "value1",
				},
			},
		}
		blueprintHandler.SetTerraformComponents(mockTerraformComponents)

		// Write the blueprint configuration
		err = blueprintHandler.WriteConfig(filepath.FromSlash("/mock/config/root/blueprint.yaml"))
		if err != nil {
			t.Fatalf("Failed to write blueprint configuration: %v", err)
		}

		// Validate the written file
		data, err := osReadFile(filepath.FromSlash("/mock/config/root/blueprint.yaml"))
		if err != nil {
			t.Fatalf("Failed to read written blueprint file: %v", err)
		}

		// Unmarshal the written data to validate its content
		var writtenBlueprint BlueprintV1Alpha1
		err = yamlUnmarshal(data, &writtenBlueprint)
		if err != nil {
			t.Fatalf("Failed to unmarshal written blueprint data: %v", err)
		}

		// Validate the written blueprint content
		if writtenBlueprint.Metadata.Name != "test-blueprint" {
			t.Errorf("Expected written blueprint name to be 'test-blueprint', got '%s'", writtenBlueprint.Metadata.Name)
		}
		if writtenBlueprint.Metadata.Description != "A test blueprint" {
			t.Errorf("Expected written blueprint description to be 'A test blueprint', got '%s'", writtenBlueprint.Metadata.Description)
		}
		if len(writtenBlueprint.Metadata.Authors) != 1 || writtenBlueprint.Metadata.Authors[0] != "John Doe" {
			t.Errorf("Expected written blueprint authors to be ['John Doe'], got %v", writtenBlueprint.Metadata.Authors)
		}

		// Validate the Terraform components
		if len(writtenBlueprint.TerraformComponents) != 1 {
			t.Errorf("Expected 1 Terraform component, got %d", len(writtenBlueprint.TerraformComponents))
		} else {
			component := writtenBlueprint.TerraformComponents[0]
			if component.Source != "source1" {
				t.Errorf("Expected component source to be 'source1', got '%s'", component.Source)
			}
			if component.Path != "path/to/code" {
				t.Errorf("Expected component path to be 'path/to/code', got '%s'", component.Path)
			}
			if component.Values["key1"] != "value1" {
				t.Errorf("Expected component value for 'key1' to be 'value1', got '%v'", component.Values["key1"])
			}
		}
	})

	t.Run("WriteNoPath", func(t *testing.T) {
		// Given a mock injector
		mocks := setupSafeMocks()

		// When a new BlueprintHandler is created and initialized
		blueprintHandler := NewBlueprintHandler(mocks.Injector)
		err := blueprintHandler.Initialize()
		if err != nil {
			t.Fatalf("Failed to initialize BlueprintHandler: %v", err)
		}

		// Write the blueprint configuration without specifying a path
		err = blueprintHandler.WriteConfig()
		if err != nil {
			t.Fatalf("Failed to write blueprint configuration: %v", err)
		}

		// Validate the written file
		data, err := osReadFile(filepath.FromSlash("/mock/config/root/blueprint.yaml"))
		if err != nil {
			t.Fatalf("Failed to read written blueprint file: %v", err)
		}

		// Unmarshal the written data to validate its content
		var writtenBlueprint BlueprintV1Alpha1
		err = yamlUnmarshal(data, &writtenBlueprint)
		if err != nil {
			t.Fatalf("Failed to unmarshal written blueprint data: %v", err)
		}

		// Validate the written blueprint content
		if writtenBlueprint.Metadata.Name != "test-blueprint" {
			t.Errorf("Expected written blueprint name to be 'test-blueprint', got '%s'", writtenBlueprint.Metadata.Name)
		}
		if writtenBlueprint.Metadata.Description != "A test blueprint" {
			t.Errorf("Expected written blueprint description to be 'A test blueprint', got '%s'", writtenBlueprint.Metadata.Description)
		}
		if len(writtenBlueprint.Metadata.Authors) != 1 || writtenBlueprint.Metadata.Authors[0] != "John Doe" {
			t.Errorf("Expected written blueprint authors to be ['John Doe'], got %v", writtenBlueprint.Metadata.Authors)
		}
	})

	t.Run("ErrorGettingConfigRoot", func(t *testing.T) {
		// Given a mock injector
		mocks := setupSafeMocks()

		// Override the GetConfigRootFunc to simulate an error
		originalGetConfigRootFunc := mocks.MockContextHandler.GetConfigRootFunc
		defer func() { mocks.MockContextHandler.GetConfigRootFunc = originalGetConfigRootFunc }()
		mocks.MockContextHandler.GetConfigRootFunc = func() (string, error) {
			return "", fmt.Errorf("mock error")
		}

		// When a new BlueprintHandler is created and initialized
		blueprintHandler := NewBlueprintHandler(mocks.Injector)
		err := blueprintHandler.Initialize()
		if err != nil {
			t.Fatalf("Failed to initialize BlueprintHandler: %v", err)
		}

		// Attempt to load config and expect an error
		err = blueprintHandler.WriteConfig()
		if err == nil {
			t.Fatalf("Expected error when loading config, got nil")
		}
		if err.Error() != "error getting config root: mock error" {
			t.Errorf("Expected error message 'error getting config root: mock error', got '%v'", err)
		}
	})

	t.Run("ErrorCreatingDirectory", func(t *testing.T) {
		// Given a mock injector
		mocks := setupSafeMocks()

		// Override the osMkdirAll function to simulate an error
		originalOsMkdirAll := osMkdirAll
		defer func() { osMkdirAll = originalOsMkdirAll }()
		osMkdirAll = func(path string, perm os.FileMode) error {
			return fmt.Errorf("mock error creating directory")
		}

		// When a new BlueprintHandler is created and initialized
		blueprintHandler := NewBlueprintHandler(mocks.Injector)
		err := blueprintHandler.Initialize()
		if err != nil {
			t.Fatalf("Failed to initialize BlueprintHandler: %v", err)
		}

		// Attempt to write config and expect an error
		err = blueprintHandler.WriteConfig()
		if err == nil {
			t.Fatalf("Expected error when writing config, got nil")
		}
		if err.Error() != "error creating directory: mock error creating directory" {
			t.Errorf("Expected error message 'error creating directory: mock error creating directory', got '%v'", err)
		}
	})

	t.Run("ErrorMarshallingYaml", func(t *testing.T) {
		// Given a mock injector
		mocks := setupSafeMocks()

		// Override the yamlMarshalNonNull function to simulate an error
		originalYamlMarshalNonNull := yamlMarshalNonNull
		defer func() { yamlMarshalNonNull = originalYamlMarshalNonNull }()
		yamlMarshalNonNull = func(_ interface{}) ([]byte, error) {
			return nil, fmt.Errorf("mock error marshalling yaml")
		}

		// When a new BlueprintHandler is created and initialized
		blueprintHandler := NewBlueprintHandler(mocks.Injector)
		err := blueprintHandler.Initialize()
		if err != nil {
			t.Fatalf("Failed to initialize BlueprintHandler: %v", err)
		}

		// Attempt to write config and expect an error
		err = blueprintHandler.WriteConfig()
		if err == nil {
			t.Fatalf("Expected error when marshalling yaml, got nil")
		}
		if !strings.Contains(err.Error(), "error marshalling yaml") {
			t.Errorf("Expected error message to contain 'error marshalling yaml', got '%v'", err)
		}
	})

	t.Run("ErrorWritingFile", func(t *testing.T) {
		// Given a mock injector
		mocks := setupSafeMocks()

		// Override the osWriteFile function to simulate an error
		originalOsWriteFile := osWriteFile
		defer func() { osWriteFile = originalOsWriteFile }()
		osWriteFile = func(name string, data []byte, perm os.FileMode) error {
			return fmt.Errorf("mock error writing file")
		}

		// When a new BlueprintHandler is created and initialized
		blueprintHandler := NewBlueprintHandler(mocks.Injector)
		err := blueprintHandler.Initialize()
		if err != nil {
			t.Fatalf("Failed to initialize BlueprintHandler: %v", err)
		}

		// Attempt to write config and expect an error
		err = blueprintHandler.WriteConfig()
		if err == nil {
			t.Fatalf("Expected error when writing file, got nil")
		}
		if !strings.Contains(err.Error(), "error writing blueprint file") {
			t.Errorf("Expected error message to contain 'error writing blueprint file', got '%v'", err)
		}
	})
}

func TestBlueprintHandler_GetMetadata(t *testing.T) {
	t.Run("Success", func(t *testing.T) {
		// Given a mock injector
		mocks := setupSafeMocks()

		// When a new BlueprintHandler is created and initialized
		blueprintHandler := NewBlueprintHandler(mocks.Injector)
		err := blueprintHandler.Initialize()
		if err != nil {
			t.Fatalf("Failed to initialize BlueprintHandler: %v", err)
		}

=======
		err := blueprintHandler.Initialize()
		if err != nil {
			t.Fatalf("Failed to initialize BlueprintHandler: %v", err)
		}

>>>>>>> dbe5536e
		// Set the metadata for the blueprint
		expectedMetadata := MetadataV1Alpha1{
			Name:        "test-blueprint",
			Description: "A test blueprint",
			Authors:     []string{"John Doe"},
		}
		blueprintHandler.SetMetadata(expectedMetadata)

		// Retrieve the metadata
		actualMetadata := blueprintHandler.GetMetadata()

		// Then the metadata should match the expected metadata
		if !reflect.DeepEqual(actualMetadata, expectedMetadata) {
			t.Errorf("Expected metadata to be %v, but got %v", expectedMetadata, actualMetadata)
		}
	})
}

func TestBlueprintHandler_GetSources(t *testing.T) {
	t.Run("Success", func(t *testing.T) {
		// Given a mock injector
		mocks := setupSafeMocks()

		// When a new BlueprintHandler is created and initialized
		blueprintHandler := NewBlueprintHandler(mocks.Injector)
		err := blueprintHandler.Initialize()
		if err != nil {
			t.Fatalf("Failed to initialize BlueprintHandler: %v", err)
		}

		// Set the sources for the blueprint
		expectedSources := []SourceV1Alpha1{
			{
				Name: "source1",
				Url:  "git::https://example.com/source1.git",
				Ref:  "v1.0.0",
			},
		}
		blueprintHandler.SetSources(expectedSources)

		// Retrieve the sources
		actualSources := blueprintHandler.GetSources()

		// Then the sources should match the expected sources
		if !reflect.DeepEqual(actualSources, expectedSources) {
			t.Errorf("Expected sources to be %v, but got %v", expectedSources, actualSources)
		}
	})
}

func TestBlueprintHandler_GetTerraformComponents(t *testing.T) {
	t.Run("Success", func(t *testing.T) {
		// Given a mock injector
		mocks := setupSafeMocks()

		// When a new BlueprintHandler is created and initialized
		blueprintHandler := NewBlueprintHandler(mocks.Injector)
		err := blueprintHandler.Initialize()
		if err != nil {
			t.Fatalf("Failed to initialize BlueprintHandler: %v", err)
		}

		// Set the Terraform components for the blueprint
		expectedComponents := []TerraformComponentV1Alpha1{
			{
				Source:   "source1",
				Path:     "path/to/code",
				FullPath: filepath.FromSlash("/mock/project/root/terraform/path/to/code"),
				Values: map[string]interface{}{
					"key1": "value1",
				},
			},
		}
		blueprintHandler.SetTerraformComponents(expectedComponents)

		// Retrieve the Terraform components
		actualComponents := blueprintHandler.GetTerraformComponents()

		// Then the Terraform components should match the expected components
		if !reflect.DeepEqual(actualComponents, expectedComponents) {
			t.Errorf("Expected Terraform components to be %v, but got %v", expectedComponents, actualComponents)
		}
	})
}

func TestBlueprintHandler_SetMetadata(t *testing.T) {
	t.Run("Success", func(t *testing.T) {
		// Given a mock injector
		mocks := setupSafeMocks()

		// When a new BlueprintHandler is created and initialized
		blueprintHandler := NewBlueprintHandler(mocks.Injector)
		err := blueprintHandler.Initialize()
		if err != nil {
			t.Fatalf("Failed to initialize BlueprintHandler: %v", err)
		}

		// Set the metadata for the blueprint
		expectedMetadata := MetadataV1Alpha1{
			Name:        "test-blueprint",
			Description: "A test blueprint",
			Authors:     []string{"John Doe"},
		}
		blueprintHandler.SetMetadata(expectedMetadata)

		// Retrieve the metadata
		actualMetadata := blueprintHandler.GetMetadata()

		// Then the metadata should match the expected metadata
		if !reflect.DeepEqual(actualMetadata, expectedMetadata) {
			t.Errorf("Expected metadata to be %v, but got %v", expectedMetadata, actualMetadata)
		}
	})
}

func TestBlueprintHandler_SetSources(t *testing.T) {
	t.Run("Success", func(t *testing.T) {
		// Given a mock injector
		mocks := setupSafeMocks()

		// When a new BlueprintHandler is created and initialized
		blueprintHandler := NewBlueprintHandler(mocks.Injector)
		err := blueprintHandler.Initialize()
		if err != nil {
			t.Fatalf("Failed to initialize BlueprintHandler: %v", err)
		}

		// Set the sources for the blueprint
		expectedSources := []SourceV1Alpha1{
			{
				Name: "source1",
				Url:  "git::https://example.com/source1.git",
				Ref:  "v1.0.0",
			},
		}
		blueprintHandler.SetSources(expectedSources)

		// Retrieve the sources
		actualSources := blueprintHandler.GetSources()

		// Then the sources should match the expected sources
		if !reflect.DeepEqual(actualSources, expectedSources) {
			t.Errorf("Expected sources to be %v, but got %v", expectedSources, actualSources)
		}
	})
}

func TestBlueprintHandler_SetTerraformComponents(t *testing.T) {
	t.Run("Success", func(t *testing.T) {
		// Given a mock injector
		mocks := setupSafeMocks()

		// When a new BlueprintHandler is created and initialized
		blueprintHandler := NewBlueprintHandler(mocks.Injector)
		err := blueprintHandler.Initialize()
		if err != nil {
			t.Fatalf("Failed to initialize BlueprintHandler: %v", err)
		}

		// Set the Terraform components for the blueprint
		expectedComponents := []TerraformComponentV1Alpha1{
			{
				Source:   "source1",
				Path:     "path/to/code",
				FullPath: filepath.FromSlash("/mock/project/root/terraform/path/to/code"),
				Values: map[string]interface{}{
					"key1": "value1",
				},
			},
		}
		blueprintHandler.SetTerraformComponents(expectedComponents)

		// Retrieve the Terraform components
		actualComponents := blueprintHandler.GetTerraformComponents()

		// Then the Terraform components should match the expected components
		if !reflect.DeepEqual(actualComponents, expectedComponents) {
			t.Errorf("Expected Terraform components to be %v, but got %v", expectedComponents, actualComponents)
		}
	})
}

func TestBlueprintHandler_resolveComponentSources(t *testing.T) {
	t.Run("Success", func(t *testing.T) {
		// Given a mock injector
		mocks := setupSafeMocks()

		// When a new BlueprintHandler is created and initialized
		blueprintHandler := NewBlueprintHandler(mocks.Injector)
		err := blueprintHandler.Initialize()
		if err != nil {
			t.Fatalf("Failed to initialize BlueprintHandler: %v", err)
		}

		// Set the sources for the blueprint
		expectedSources := []SourceV1Alpha1{
			{
				Name:       "source1",
				Url:        "git::https://example.com/source1.git",
				PathPrefix: "terraform",
				Ref:        "v1.0.0",
			},
		}
		blueprintHandler.SetSources(expectedSources)

		// Resolve the component sources
		blueprint := blueprintHandler.blueprint.deepCopy()
		blueprintHandler.resolveComponentSources(blueprint)

		// Then the resolved sources should match the expected sources
		for i, component := range blueprint.TerraformComponents {
			expectedSource := expectedSources[i].Url + "//" + expectedSources[i].PathPrefix + "/" + component.Path + "?ref=" + expectedSources[i].Ref
			if component.Source != expectedSource {
				t.Errorf("Expected component source to be %v, but got %v", expectedSource, component.Source)
			}
		}
	})
}

func TestBlueprintHandler_resolveComponentPaths(t *testing.T) {
	t.Run("Success", func(t *testing.T) {
		// Given a mock injector
		mocks := setupSafeMocks()

		// When a new BlueprintHandler is created and initialized
		blueprintHandler := NewBlueprintHandler(mocks.Injector)
		err := blueprintHandler.Initialize()
		if err != nil {
			t.Fatalf("Failed to initialize BlueprintHandler: %v", err)
		}

		// Set the project root for the blueprint handler
		blueprintHandler.projectRoot = "/mock/project/root"

		// Set the Terraform components for the blueprint
		expectedComponents := []TerraformComponentV1Alpha1{
			{
				Source: "source1",
				Path:   "path/to/code",
			},
		}
		blueprintHandler.SetTerraformComponents(expectedComponents)

		// Resolve the component paths
		blueprint := blueprintHandler.blueprint.deepCopy()
		blueprintHandler.resolveComponentPaths(blueprint)

		// Then the resolved paths should match the expected paths
		for _, component := range blueprint.TerraformComponents {
			expectedPath := filepath.Join("/mock/project/root", "terraform", component.Path)
			if component.FullPath != expectedPath {
				t.Errorf("Expected component path to be %v, but got %v", expectedPath, component.FullPath)
			}
		}
	})

	t.Run("isValidTerraformRemoteSource", func(t *testing.T) {
		tests := []struct {
			name   string
			source string
			want   bool
		}{
			{"ValidLocalPath", "/absolute/path/to/module", false},
			{"ValidRelativePath", "./relative/path/to/module", false},
			{"InvalidLocalPath", "/invalid/path/to/module", false},
			{"ValidGitURL", "git::https://github.com/user/repo.git", true},
			{"ValidSSHGitURL", "git@github.com:user/repo.git", true},
			{"ValidHTTPURL", "https://github.com/user/repo.git", true},
			{"ValidHTTPZipURL", "https://example.com/archive.zip", true},
			{"InvalidHTTPURL", "https://example.com/not-a-zip", false},
			{"ValidTerraformRegistry", "registry.terraform.io/hashicorp/consul/aws", true},
			{"ValidGitHubReference", "github.com/hashicorp/terraform-aws-consul", true},
			{"InvalidSource", "invalid-source", false},
			{"VersionFileGitAtURL", "git@github.com:user/version.git", true},
			{"VersionFileGitAtURLWithPath", "git@github.com:user/version.git@v1.0.0", true},
			{"ValidGitLabURL", "git::https://gitlab.com/user/repo.git", true},
			{"ValidSSHGitLabURL", "git@gitlab.com:user/repo.git", true},
			{"ErrorCausingPattern", "[invalid-regex", false},
		}
		// Iterate over each test case
		for _, tt := range tests {
			t.Run(tt.name, func(t *testing.T) {
				if got := isValidTerraformRemoteSource(tt.source); got != tt.want {
					t.Errorf("isValidTerraformRemoteSource(%s) = %v, want %v", tt.source, got, tt.want)
				}
			})
<<<<<<< HEAD
		}
	})

	t.Run("ValidRemoteSourceWithFullPath", func(t *testing.T) {
		blueprintHandler := NewBlueprintHandler(setupSafeMocks().Injector)
		_ = blueprintHandler.Initialize()

		blueprintHandler.SetSources([]SourceV1Alpha1{{
			Name:       "test-source",
			Url:        "https://github.com/user/repo.git",
			PathPrefix: "terraform",
			Ref:        "main",
		}})

		blueprintHandler.SetTerraformComponents([]TerraformComponentV1Alpha1{{
			Source: "test-source",
			Path:   "module/path",
		}})

		blueprint := blueprintHandler.blueprint.deepCopy()
		blueprintHandler.resolveComponentSources(blueprint)
		blueprintHandler.resolveComponentPaths(blueprint)

		if blueprint.TerraformComponents[0].Source != "https://github.com/user/repo.git//terraform/module/path?ref=main" {
			t.Errorf("Unexpected resolved source: %v", blueprint.TerraformComponents[0].Source)
		}

		if blueprint.TerraformComponents[0].FullPath != filepath.Join("/mock/project/root", ".tf_modules", "module/path") {
			t.Errorf("Unexpected full path: %v", blueprint.TerraformComponents[0].FullPath)
		}
	})

	t.Run("RegexpMatchStringError", func(t *testing.T) {
		// Mock the regexpMatchString function to simulate an error for the specific test case
		originalRegexpMatchString := regexpMatchString
		defer func() { regexpMatchString = originalRegexpMatchString }()
		regexpMatchString = func(pattern, s string) (bool, error) {
			return false, fmt.Errorf("mocked error in regexpMatchString")
		}

		if got := isValidTerraformRemoteSource("[invalid-regex"); got != false {
			t.Errorf("isValidTerraformRemoteSource([invalid-regex) = %v, want %v", got, false)
		}
	})
}

=======
		}
	})

	t.Run("ValidRemoteSourceWithFullPath", func(t *testing.T) {
		blueprintHandler := NewBlueprintHandler(setupSafeMocks().Injector)
		_ = blueprintHandler.Initialize()

		blueprintHandler.SetSources([]SourceV1Alpha1{{
			Name:       "test-source",
			Url:        "https://github.com/user/repo.git",
			PathPrefix: "terraform",
			Ref:        "main",
		}})

		blueprintHandler.SetTerraformComponents([]TerraformComponentV1Alpha1{{
			Source: "test-source",
			Path:   "module/path",
		}})

		blueprint := blueprintHandler.blueprint.deepCopy()
		blueprintHandler.resolveComponentSources(blueprint)
		blueprintHandler.resolveComponentPaths(blueprint)

		if blueprint.TerraformComponents[0].Source != "https://github.com/user/repo.git//terraform/module/path?ref=main" {
			t.Errorf("Unexpected resolved source: %v", blueprint.TerraformComponents[0].Source)
		}

		if blueprint.TerraformComponents[0].FullPath != filepath.Join("/mock/project/root", ".tf_modules", "module/path") {
			t.Errorf("Unexpected full path: %v", blueprint.TerraformComponents[0].FullPath)
		}
	})

	t.Run("RegexpMatchStringError", func(t *testing.T) {
		// Mock the regexpMatchString function to simulate an error for the specific test case
		originalRegexpMatchString := regexpMatchString
		defer func() { regexpMatchString = originalRegexpMatchString }()
		regexpMatchString = func(pattern, s string) (bool, error) {
			return false, fmt.Errorf("mocked error in regexpMatchString")
		}

		if got := isValidTerraformRemoteSource("[invalid-regex"); got != false {
			t.Errorf("isValidTerraformRemoteSource([invalid-regex) = %v, want %v", got, false)
		}
	})
}

>>>>>>> dbe5536e
func TestBlueprintHandler_deepCopy(t *testing.T) {
	t.Run("Success", func(t *testing.T) {
		blueprint := &BlueprintV1Alpha1{
			Metadata: MetadataV1Alpha1{
				Name: "test-blueprint",
			},
			Sources: []SourceV1Alpha1{
				{
					Name:       "source1",
					Url:        "https://example.com/repo1.git",
					PathPrefix: "terraform",
					Ref:        "main",
				},
			},
			TerraformComponents: []TerraformComponentV1Alpha1{
				{
					Source: "source1",
					Path:   "module/path1",
				},
			},
		}
		copy := blueprint.deepCopy()
		if copy.Metadata.Name != "test-blueprint" {
			t.Errorf("Expected deep copy to have name %v, but got %v", "test-blueprint", copy.Metadata.Name)
		}
		if len(copy.Sources) != 1 || copy.Sources[0].Name != "source1" {
			t.Errorf("Expected deep copy to have source %v, but got %v", "source1", copy.Sources)
		}
		if len(copy.TerraformComponents) != 1 || copy.TerraformComponents[0].Source != "source1" {
			t.Errorf("Expected deep copy to have terraform component source %v, but got %v", "source1", copy.TerraformComponents)
		}
		// Additional test to ensure deep copy handles pointer fields correctly
		if copy.TerraformComponents[0].Path != "module/path1" {
			t.Errorf("Expected deep copy to have terraform component path %v, but got %v", "module/path1", copy.TerraformComponents[0].Path)
		}
	})
}

func TestBlueprintHandler_generateBlueprintFromJsonnet(t *testing.T) {
	t.Run("Success", func(t *testing.T) {
		contextConfig := &config.Context{} // Use an empty struct as the fields are unknown

		jsonnetTemplate := safeBlueprintJsonnet // Use the valid template from the context

		expectedYaml := safeBlueprintYAML // Use the valid YAML from the context

		result, err := generateBlueprintFromJsonnet(contextConfig, jsonnetTemplate)
		if err != nil {
			t.Fatalf("Expected no error, but got: %v", err)
		}

		// Unmarshal both YAML strings into maps for comparison
		var expectedMap, resultMap map[string]interface{}
		if err := yaml.Unmarshal([]byte(expectedYaml), &expectedMap); err != nil {
			t.Fatalf("Failed to unmarshal expected YAML: %v", err)
		}
		if err := yaml.Unmarshal([]byte(result), &resultMap); err != nil {
			t.Fatalf("Failed to unmarshal result YAML: %v", err)
		}

		// Compare the maps
		if !reflect.DeepEqual(expectedMap, resultMap) {
			t.Errorf("Expected generated YAML to be equivalent to expected YAML, but got differences")
		}
	})

<<<<<<< HEAD
	t.Run("YamlMarshalError", func(t *testing.T) {
		contextConfig := &config.Context{} // Use an empty struct as the fields are unknown

		jsonnetTemplate := safeBlueprintJsonnet // Use the valid template from the context

		// Mock yamlMarshal to return an error
		originalYamlMarshal := yamlMarshal
		defer func() { yamlMarshal = originalYamlMarshal }()
		yamlMarshal = func(v interface{}) ([]byte, error) {
			return nil, fmt.Errorf("error marshaling yaml")
		}

		_, err := generateBlueprintFromJsonnet(contextConfig, jsonnetTemplate)
		if err == nil || !strings.Contains(err.Error(), "error marshaling yaml") {
			t.Errorf("Expected generateBlueprintFromJsonnet to fail with error containing 'error marshaling yaml', but got: %v", err)
		}
	})

	t.Run("ErrorConvertYamlToJson", func(t *testing.T) {
		contextConfig := &config.Context{} // Use an empty struct as the fields are unknown

		jsonnetTemplate := safeBlueprintJsonnet // Use the valid template from the context

		// Mock yamlToJson to return an error
		originalYamlToJson := yamlToJson
		defer func() { yamlToJson = originalYamlToJson }()
		yamlToJson = func(yamlBytes []byte) ([]byte, error) {
			return nil, fmt.Errorf("error converting yaml to json")
		}

		_, err := generateBlueprintFromJsonnet(contextConfig, jsonnetTemplate)
=======
	t.Run("ErrorConvertYamlToJson", func(t *testing.T) {
		contextConfig := &config.Context{} // Use an empty struct as the fields are unknown

		jsonnetTemplate := safeBlueprintJsonnet // Use the valid template from the context

		// Mock yamlToJson to return an error
		originalYamlToJson := yamlToJson
		defer func() { yamlToJson = originalYamlToJson }()
		yamlToJson = func(yamlBytes []byte) ([]byte, error) {
			return nil, fmt.Errorf("error converting yaml to json")
		}

		_, err := generateBlueprintFromJsonnet(contextConfig, jsonnetTemplate)
>>>>>>> dbe5536e
		if err == nil || !strings.Contains(err.Error(), "error converting yaml to json") {
			t.Errorf("Expected generateBlueprintFromJsonnet to fail with error containing 'error converting yaml to json', but got: %v", err)
		}
	})

	t.Run("ErrorEvaluateSnippet", func(t *testing.T) {
		contextConfig := &config.Context{}      // Use an empty struct as the fields are unknown
		jsonnetTemplate := safeBlueprintJsonnet // Use the valid template from the context

		// Mock jsonnetMakeVM to return a VM that always errors on EvaluateAnonymousSnippet
		originalJsonnetMakeVM := jsonnetMakeVM
		defer func() { jsonnetMakeVM = originalJsonnetMakeVM }()
		jsonnetMakeVM = func() jsonnetVMInterface {
			return &mockJsonnetVM{}
		}

		_, err := generateBlueprintFromJsonnet(contextConfig, jsonnetTemplate)
		if err == nil || !strings.Contains(err.Error(), "error evaluating snippet") {
			t.Errorf("Expected generateBlueprintFromJsonnet to fail with error containing 'error evaluating snippet', but got: %v", err)
		}
	})

	t.Run("ErrorJsonToYaml", func(t *testing.T) {
		contextConfig := &config.Context{}      // Use an empty struct as the fields are unknown
		jsonnetTemplate := safeBlueprintJsonnet // Use the valid template from the context

		// Mock yamlJSONToYAML to return an error
		originalYamlJSONToYAML := yamlJSONToYAML
		defer func() { yamlJSONToYAML = originalYamlJSONToYAML }()
		yamlJSONToYAML = func(jsonBytes []byte) ([]byte, error) {
			return nil, fmt.Errorf("error converting json to yaml")
		}

		_, err := generateBlueprintFromJsonnet(contextConfig, jsonnetTemplate)
		if err == nil || !strings.Contains(err.Error(), "error converting json to yaml") {
			t.Errorf("Expected generateBlueprintFromJsonnet to fail with error containing 'error converting json to yaml', but got: %v", err)
		}
	})

	t.Run("ErrorUnmarshalYaml", func(t *testing.T) {
		contextConfig := &config.Context{}      // Use an empty struct as the fields are unknown
		jsonnetTemplate := safeBlueprintJsonnet // Use the valid template from the context

		// Mock yamlUnmarshal to return an error
		originalYamlUnmarshal := yamlUnmarshal
		defer func() { yamlUnmarshal = originalYamlUnmarshal }()
		yamlUnmarshal = func(yamlBytes []byte, v interface{}) error {
			return fmt.Errorf("error unmarshaling yaml")
		}

		_, err := generateBlueprintFromJsonnet(contextConfig, jsonnetTemplate)
		if err == nil || !strings.Contains(err.Error(), "error unmarshaling yaml") {
			t.Errorf("Expected generateBlueprintFromJsonnet to fail with error containing 'error unmarshaling yaml', but got: %v", err)
		}
	})
}

func TestBlueprintHandler_mergeBlueprints(t *testing.T) {
	t.Run("Success", func(t *testing.T) {
		dst := &BlueprintV1Alpha1{
			Kind:       "Blueprint",
			ApiVersion: "v1alpha1",
			Metadata: MetadataV1Alpha1{
				Name:        "original",
				Description: "original description",
				Authors:     []string{"author1"},
			},
			Sources: []SourceV1Alpha1{
				{
					Name: "source1",
					Url:  "http://example.com/source1",
					Ref:  "v1.0.0",
				},
			},
			TerraformComponents: []TerraformComponentV1Alpha1{
				{
					Source: "source1",
					Path:   "path1",
					Variables: map[string]TerraformVariableV1Alpha1{
						"var1": {Default: "default1"},
					},
					Values:   nil, // Set Values to nil to test initialization
					FullPath: "original/full/path",
				},
			},
		}

		src := &BlueprintV1Alpha1{
			Kind:       "Blueprint",
			ApiVersion: "v1alpha1",
			Metadata: MetadataV1Alpha1{
				Name:        "updated",
				Description: "updated description",
				Authors:     []string{"author2"},
			},
			Sources: []SourceV1Alpha1{
				{
					Name: "source2",
					Url:  "http://example.com/source2",
					Ref:  "v2.0.0",
				},
			},
			TerraformComponents: []TerraformComponentV1Alpha1{
				{
					Source: "source1",
					Path:   "path1",
					Variables: map[string]TerraformVariableV1Alpha1{
						"var2": {Default: "default2"},
					},
					Values: map[string]interface{}{
						"key2": "value2",
					},
					FullPath: "updated/full/path",
				},
				{
					Source: "source3",
					Path:   "path3",
					Variables: map[string]TerraformVariableV1Alpha1{
						"var3": {Default: "default3"},
					},
					Values: map[string]interface{}{
						"key3": "value3",
					},
					FullPath: "new/full/path",
				},
			},
		}

		mergeBlueprints(dst, src)

		if dst.Metadata.Name != "updated" {
			t.Errorf("Expected Metadata.Name to be 'updated', but got '%s'", dst.Metadata.Name)
		}
		if dst.Metadata.Description != "updated description" {
			t.Errorf("Expected Metadata.Description to be 'updated description', but got '%s'", dst.Metadata.Description)
		}
		if len(dst.Metadata.Authors) != 1 || dst.Metadata.Authors[0] != "author2" {
			t.Errorf("Expected Metadata.Authors to be ['author2'], but got %v", dst.Metadata.Authors)
		}
		if len(dst.Sources) != 1 || dst.Sources[0].Name != "source2" {
			t.Errorf("Expected Sources to be ['source2'], but got %v", dst.Sources)
		}
		if len(dst.TerraformComponents) != 2 {
			t.Fatalf("Expected 2 TerraformComponents, but got %d", len(dst.TerraformComponents))
		}
		component1 := dst.TerraformComponents[0]
		if len(component1.Variables) != 2 || component1.Variables["var1"].Default != "default1" || component1.Variables["var2"].Default != "default2" {
			t.Errorf("Expected Variables to be merged, but got %v", component1.Variables)
		}
		if component1.Values == nil || len(component1.Values) != 1 || component1.Values["key2"] != "value2" {
			t.Errorf("Expected Values to be initialized and contain 'key2', but got %v", component1.Values)
		}
		if component1.FullPath != "updated/full/path" {
			t.Errorf("Expected FullPath to be 'updated/full/path', but got '%s'", component1.FullPath)
		}
		component2 := dst.TerraformComponents[1]
		if len(component2.Variables) != 1 || component2.Variables["var3"].Default != "default3" {
			t.Errorf("Expected Variables to be ['var3'], but got %v", component2.Variables)
		}
		if component2.Values == nil || len(component2.Values) != 1 || component2.Values["key3"] != "value3" {
			t.Errorf("Expected Values to contain 'key3', but got %v", component2.Values)
		}
		if component2.FullPath != "new/full/path" {
			t.Errorf("Expected FullPath to be 'new/full/path', but got '%s'", component2.FullPath)
		}
	})

	t.Run("NoMergeWhenSrcIsNil", func(t *testing.T) {
		dst := &BlueprintV1Alpha1{
			Kind:       "Blueprint",
			ApiVersion: "v1alpha1",
			Metadata: MetadataV1Alpha1{
				Name:        "original",
				Description: "original description",
				Authors:     []string{"author1"},
			},
		}

		mergeBlueprints(dst, nil)

		if dst.Metadata.Name != "original" {
			t.Errorf("Expected Metadata.Name to remain 'original', but got '%s'", dst.Metadata.Name)
		}
		if dst.Metadata.Description != "original description" {
			t.Errorf("Expected Metadata.Description to remain 'original description', but got '%s'", dst.Metadata.Description)
		}
		if dst.Sources != nil {
			t.Errorf("Expected Sources to remain nil, but got %v", dst.Sources)
		}
		if dst.TerraformComponents != nil {
			t.Errorf("Expected TerraformComponents to remain nil, but got %v", dst.TerraformComponents)
		}
	})
}<|MERGE_RESOLUTION|>--- conflicted
+++ resolved
@@ -38,11 +38,7 @@
 
 // safeBlueprintJsonnet holds the "safe" blueprint jsonnet string
 var safeBlueprintJsonnet = `
-<<<<<<< HEAD
 local context = {
-=======
-{
->>>>>>> dbe5536e
   kind: "Blueprint",
   apiVersion: "v1alpha1",
   metadata: {
@@ -66,12 +62,8 @@
       }
     }
   ]
-<<<<<<< HEAD
 };
 context
-=======
-}
->>>>>>> dbe5536e
 `
 
 type MockSafeComponents struct {
@@ -188,7 +180,6 @@
 			t.Errorf("Expected project root to be '/mock/project/root', but got '%s'", blueprintHandler.projectRoot)
 		}
 
-<<<<<<< HEAD
 		// And the BlueprintHandler should have the correct config handler
 		if blueprintHandler.configHandler == nil {
 			t.Errorf("Expected configHandler to be set, but got nil")
@@ -202,17 +193,6 @@
 		// And the BlueprintHandler should have the correct shell
 		if blueprintHandler.shell == nil {
 			t.Errorf("Expected shell to be set, but got nil")
-=======
-		// And the BlueprintHandler should have the correct metadata name
-		if blueprintHandler.blueprint.Metadata.Name != mocks.MockContextHandler.GetContext() {
-			t.Errorf("Expected metadata name to be '%s', but got '%s'", mocks.MockContextHandler.GetContext(), blueprintHandler.blueprint.Metadata.Name)
-		}
-
-		// And the BlueprintHandler should have the correct metadata description
-		expectedDescription := fmt.Sprintf("This blueprint outlines resources in the %s context", mocks.MockContextHandler.GetContext())
-		if blueprintHandler.blueprint.Metadata.Description != expectedDescription {
-			t.Errorf("Expected metadata description to be '%s', but got '%s'", expectedDescription, blueprintHandler.blueprint.Metadata.Description)
->>>>>>> dbe5536e
 		}
 	})
 
@@ -281,29 +261,18 @@
 }
 
 func TestBlueprintHandler_LoadConfig(t *testing.T) {
-<<<<<<< HEAD
 	// Hoist the safe os level mocks to the top of the test runner
 	originalOsStat := osStat
 	defer func() { osStat = originalOsStat }()
-=======
-	// Save original functions to restore later
-	originalOsStat := osStat
-	originalOsReadFile := osReadFile
-
-	// Mock low-level file system functions
->>>>>>> dbe5536e
 	osStat = func(name string) (fs.FileInfo, error) {
 		if name == filepath.FromSlash("/mock/config/root/blueprint.jsonnet") || name == filepath.FromSlash("/mock/config/root/blueprint.yaml") {
 			return nil, nil
 		}
 		return nil, os.ErrNotExist
 	}
-<<<<<<< HEAD
 
 	originalOsReadFile := osReadFile
 	defer func() { osReadFile = originalOsReadFile }()
-=======
->>>>>>> dbe5536e
 	osReadFile = func(name string) ([]byte, error) {
 		switch name {
 		case filepath.FromSlash("/mock/config/root/blueprint.jsonnet"):
@@ -315,7 +284,6 @@
 		}
 	}
 
-<<<<<<< HEAD
 	t.Run("Success", func(t *testing.T) {
 		// Create a mock injector and set up safe mocks
 		mocks := setupSafeMocks()
@@ -344,61 +312,19 @@
 		expectedProjectRoot := projectRoot
 		if blueprintHandler.projectRoot != expectedProjectRoot {
 			t.Errorf("Expected project root to be '%s', got '%s'", expectedProjectRoot, blueprintHandler.projectRoot)
-=======
-	// Defer restoring the original functions
-	defer func() {
-		osStat = originalOsStat
-		osReadFile = originalOsReadFile
-	}()
-
-	// validateBlueprint is a helper function to validate the blueprint metadata, sources, and Terraform components
-	validateBlueprint := func(t *testing.T, blueprintHandler *BaseBlueprintHandler) {
-		metadata := blueprintHandler.GetMetadata()
-		if metadata.Name != "test-blueprint" {
-			t.Errorf("Expected metadata name to be 'test-blueprint', got '%s'", metadata.Name)
-		}
-		if metadata.Description != "A test blueprint" {
-			t.Errorf("Expected metadata description to be 'A test blueprint', got '%s'", metadata.Description)
-		}
-		if len(metadata.Authors) != 1 || metadata.Authors[0] != "John Doe" {
-			t.Errorf("Expected metadata authors to be ['John Doe'], got %v", metadata.Authors)
-		}
-
-		sources := blueprintHandler.GetSources()
-		if len(sources) != 1 || sources[0].Name != "source1" {
-			t.Errorf("Expected sources to contain one source with name 'source1', got %v", sources)
->>>>>>> dbe5536e
 		}
 
 		// Adjust expected path for Windows
 		expectedPath := "path/to/code"
 		terraformComponents := blueprintHandler.GetTerraformComponents()
-<<<<<<< HEAD
 		if len(terraformComponents) > 0 {
 			component := terraformComponents[0]
 			if component.Path != expectedPath {
 				t.Errorf("Expected Terraform component path to be '%s', got '%s'", expectedPath, component.Path)
-=======
-		if len(terraformComponents) != 1 {
-			t.Errorf("Expected Terraform components to contain one component, got %v", terraformComponents)
-		} else {
-			component := terraformComponents[0]
-			if component.Source != "git::https://example.com/source1.git//terraform/path/to/code?ref=v1.0.0" {
-				t.Errorf("Expected Terraform component source to be 'git::https://example.com/source1.git//terraform/path/to/code?ref=v1.0.0', got '%s'", component.Source)
-			}
-			expectedPath := "path/to/code"
-			if component.Path != expectedPath {
-				t.Errorf("Expected Terraform component path to be '%s', got '%s'", expectedPath, component.Path)
-			}
-			expectedValues := map[string]interface{}{"key1": "value1"}
-			if !reflect.DeepEqual(component.Values, expectedValues) {
-				t.Errorf("Expected Terraform component values to be %v, got %v", expectedValues, component.Values)
->>>>>>> dbe5536e
-			}
-		}
-	})
-
-<<<<<<< HEAD
+			}
+		}
+	})
+
 	t.Run("SuccessWithLocalContext", func(t *testing.T) {
 		// Setup mocks
 		mocks := setupSafeMocks()
@@ -487,52 +413,6 @@
 		defer func() { osStat = originalOsStat }()
 		osStat = func(name string) (os.FileInfo, error) {
 			return nil, os.ErrNotExist
-=======
-	t.Run("Success", func(t *testing.T) {
-		// Create a mock injector and set up safe mocks
-		mocks := setupSafeMocks()
-
-		// Create and initialize the blueprint handler
-		blueprintHandler := NewBlueprintHandler(mocks.Injector)
-		err := blueprintHandler.Initialize()
-		if err != nil {
-			t.Fatalf("Failed to initialize blueprint handler: %v", err)
-		}
-
-		// Load the blueprint configuration
-		configPath := filepath.Join("/mock", "config", "root", "blueprint")
-		err = blueprintHandler.LoadConfig(configPath)
-		if err != nil {
-			t.Fatalf("Failed to load blueprint config: %v", err)
-		}
-
-		// Validate the loaded blueprint
-		validateBlueprint(t, blueprintHandler)
-
-		// Ensure the project root is set correctly
-		projectRoot, _ := mocks.MockShell.GetProjectRoot()
-		expectedProjectRoot := projectRoot
-		if blueprintHandler.projectRoot != expectedProjectRoot {
-			t.Errorf("Expected project root to be '%s', got '%s'", expectedProjectRoot, blueprintHandler.projectRoot)
-		}
-
-		// Adjust expected path for Windows
-		expectedPath := "path/to/code"
-		terraformComponents := blueprintHandler.GetTerraformComponents()
-		if len(terraformComponents) > 0 {
-			component := terraformComponents[0]
-			if component.Path != expectedPath {
-				t.Errorf("Expected Terraform component path to be '%s', got '%s'", expectedPath, component.Path)
-			}
-		}
-	})
-
-	t.Run("ErrorGettingConfigRoot", func(t *testing.T) {
-		// Given a mock injector
-		mocks := setupSafeMocks()
-		mocks.MockContextHandler.GetConfigRootFunc = func() (string, error) {
-			return "", fmt.Errorf("error getting config root")
->>>>>>> dbe5536e
 		}
 
 		// When a new BlueprintHandler is created and initialized
@@ -542,7 +422,6 @@
 		// Load the blueprint configuration
 		err = blueprintHandler.LoadConfig()
 
-<<<<<<< HEAD
 		// Then the LoadConfig should not return an error
 		if err != nil {
 			t.Errorf("Expected LoadConfig to succeed, but got: %v", err)
@@ -614,59 +493,6 @@
 		// Then the LoadConfig should fail with the expected error for YAML file
 		if err == nil || !strings.Contains(err.Error(), "error reading yaml file") {
 			t.Errorf("Expected LoadConfig to fail with error containing 'error reading yaml file', but got: %v", err)
-=======
-		// Then the initialization should fail with the expected error
-		if err == nil || err.Error() != "error getting config root: error getting config root" {
-			t.Errorf("Expected Initialize to fail with 'error getting config root: error getting config root', but got: %v", err)
-		}
-	})
-
-	t.Run("ErrorReadingFile", func(t *testing.T) {
-		// Given a mock injector
-		mocks := setupSafeMocks()
-
-		// Mock osReadFile to return an error
-		originalOsReadFile := osReadFile
-		defer func() { osReadFile = originalOsReadFile }()
-		osReadFile = func(name string) ([]byte, error) {
-			return nil, fmt.Errorf("error reading file")
-		}
-
-		// When a new BlueprintHandler is created and initialized
-		blueprintHandler := NewBlueprintHandler(mocks.Injector)
-		err := blueprintHandler.Initialize()
-
-		// Load the blueprint configuration
-		err = blueprintHandler.LoadConfig()
-
-		// Then the initialization should fail with the expected error
-		if err == nil || !strings.Contains(err.Error(), "error reading file") {
-			t.Errorf("Expected LoadConfig to fail with error containing 'error reading file', but got: %v", err)
-		}
-	})
-
-	t.Run("NoFileFound", func(t *testing.T) {
-		// Given a mock injector
-		mocks := setupSafeMocks()
-
-		// Mock osStat to return an error indicating the file does not exist
-		originalOsStat := osStat
-		defer func() { osStat = originalOsStat }()
-		osStat = func(name string) (os.FileInfo, error) {
-			return nil, os.ErrNotExist
-		}
-
-		// When a new BlueprintHandler is created and initialized
-		blueprintHandler := NewBlueprintHandler(mocks.Injector)
-		err := blueprintHandler.Initialize()
-
-		// Load the blueprint configuration
-		err = blueprintHandler.LoadConfig()
-
-		// Then the LoadConfig should not return an error
-		if err != nil {
-			t.Errorf("Expected LoadConfig to succeed, but got: %v", err)
->>>>>>> dbe5536e
 		}
 	})
 
@@ -674,7 +500,6 @@
 		// Given a mock injector
 		mocks := setupSafeMocks()
 
-<<<<<<< HEAD
 		// Define a simple mockFileInfo struct to simulate file information
 		mockFileInfo := struct {
 			os.FileInfo
@@ -711,38 +536,16 @@
 		blueprintHandler := NewBlueprintHandler(mocks.Injector)
 		err := blueprintHandler.Initialize()
 
-=======
-		// Mock yamlMarshal to return an error
-		originalYamlMarshal := yamlMarshal
-		defer func() { yamlMarshal = originalYamlMarshal }()
-		yamlMarshal = func(v interface{}) ([]byte, error) {
-			return nil, fmt.Errorf("error marshalling yaml")
-		}
-
-		// When a new BlueprintHandler is created and initialized
-		blueprintHandler := NewBlueprintHandler(mocks.Injector)
-		err := blueprintHandler.Initialize()
-
->>>>>>> dbe5536e
 		// Load the blueprint configuration
 		err = blueprintHandler.LoadConfig()
 
 		// Then the LoadConfig should fail with the expected error
-<<<<<<< HEAD
 		if err == nil || !strings.Contains(err.Error(), "error unmarshalling yaml") {
 			t.Errorf("Expected LoadConfig to fail with error containing 'error unmarshalling yaml', but got: %v", err)
 		}
 	})
 
 	t.Run("SuccessLoadingJsonnetBlueprint", func(t *testing.T) {
-=======
-		if err == nil || !strings.Contains(err.Error(), "error marshalling yaml") {
-			t.Errorf("Expected LoadConfig to fail with error containing 'error marshalling yaml', but got: %v", err)
-		}
-	})
-
-	t.Run("ErrorUnmarshallingYaml", func(t *testing.T) {
->>>>>>> dbe5536e
 		// Given a mock injector
 		mocks := setupSafeMocks()
 
@@ -751,7 +554,6 @@
 			os.FileInfo
 		}{}
 
-<<<<<<< HEAD
 		// Mock osStat to simulate the presence of a Jsonnet file
 		originalOsStat := osStat
 		defer func() { osStat = originalOsStat }()
@@ -777,7 +579,30 @@
 		defer func() { generateBlueprintFromJsonnet = originalGenerateBlueprintFromJsonnet }()
 		generateBlueprintFromJsonnet = func(contextConfig *config.Context, jsonnetTemplate string) (string, error) {
 			return `{"kind": "Blueprint", "metadata": {"name": "test"}}`, nil
-=======
+		}
+
+		// When a new BlueprintHandler is created and initialized
+		blueprintHandler := NewBlueprintHandler(mocks.Injector)
+		err := blueprintHandler.Initialize()
+
+		// Load the blueprint configuration
+		err = blueprintHandler.LoadConfig()
+
+		// Then the LoadConfig should succeed without errors
+		if err != nil {
+			t.Errorf("Expected LoadConfig to succeed, but got error: %v", err)
+		}
+	})
+
+	t.Run("SuccessLoadingYamlForLocalBlueprint", func(t *testing.T) {
+		// Given a mock injector
+		mocks := setupSafeMocks()
+
+		// Define a simple mockFileInfo struct to simulate file information
+		mockFileInfo := struct {
+			os.FileInfo
+		}{}
+
 		// Mock osStat to simulate the presence of a YAML file
 		originalOsStat := osStat
 		defer func() { osStat = originalOsStat }()
@@ -798,11 +623,15 @@
 			return nil, fmt.Errorf("file not found")
 		}
 
-		// Mock yamlUnmarshal to return an error
+		// Mock yamlUnmarshal to successfully unmarshal local blueprint
 		originalYamlUnmarshal := yamlUnmarshal
 		defer func() { yamlUnmarshal = originalYamlUnmarshal }()
 		yamlUnmarshal = func(data []byte, v interface{}) error {
-			return fmt.Errorf("error unmarshalling yaml")
+			if bp, ok := v.(*BlueprintV1Alpha1); ok {
+				bp.Metadata.Name = "local"
+				return nil
+			}
+			return fmt.Errorf("error unmarshalling yaml for local blueprint")
 		}
 
 		// When a new BlueprintHandler is created and initialized
@@ -812,41 +641,79 @@
 		// Load the blueprint configuration
 		err = blueprintHandler.LoadConfig()
 
-		// Then the LoadConfig should fail with the expected error
-		if err == nil || !strings.Contains(err.Error(), "error unmarshalling yaml") {
-			t.Errorf("Expected LoadConfig to fail with error containing 'error unmarshalling yaml', but got: %v", err)
->>>>>>> dbe5536e
-		}
-
-<<<<<<< HEAD
-		// When a new BlueprintHandler is created and initialized
-		blueprintHandler := NewBlueprintHandler(mocks.Injector)
-		err := blueprintHandler.Initialize()
+		// Then the LoadConfig should succeed without errors
+		if err != nil {
+			t.Errorf("Expected LoadConfig to succeed, but got error: %v", err)
+		}
+	})
+
+	t.Run("ErrorUnmarshallingJsonnetData", func(t *testing.T) {
+		// Given a mock injector
+		mocks := setupSafeMocks()
+
+		// Mock osStat to simulate a Jsonnet file presence
+		originalOsStat := osStat
+		defer func() { osStat = originalOsStat }()
+		osStat = func(name string) (os.FileInfo, error) {
+			if filepath.Clean(name) == filepath.Clean("/mock/config/root/blueprint.jsonnet") {
+				return nil, nil
+			}
+			return nil, os.ErrNotExist
+		}
+
+		// Mock osReadFile to return some “valid” Jsonnet data
+		originalOsReadFile := osReadFile
+		defer func() { osReadFile = originalOsReadFile }()
+		osReadFile = func(name string) ([]byte, error) {
+			if filepath.Clean(name) == filepath.Clean("/mock/config/root/blueprint.jsonnet") {
+				return []byte("valid: jsonnet"), nil
+			}
+			return nil, fmt.Errorf("file not found")
+		}
+
+		// Mock generateBlueprintFromJsonnet to return valid YAML data without error
+		originalGenerateBlueprintFromJsonnet := generateBlueprintFromJsonnet
+		defer func() { generateBlueprintFromJsonnet = originalGenerateBlueprintFromJsonnet }()
+		generateBlueprintFromJsonnet = func(contextConfig *config.Context, jsonnetTemplate string) (string, error) {
+			return "valid: yaml", nil
+		}
+
+		// Mock yamlUnmarshal to simulate an error during unmarshalling
+		originalYamlUnmarshal := yamlUnmarshal
+		defer func() { yamlUnmarshal = originalYamlUnmarshal }()
+		yamlUnmarshal = func(data []byte, v interface{}) error {
+			return fmt.Errorf("error unmarshalling jsonnet data")
+		}
+
+		// When a new BlueprintHandler is created and initialized
+		blueprintHandler := NewBlueprintHandler(mocks.Injector)
+		if err := blueprintHandler.Initialize(); err != nil {
+			t.Fatalf("Failed to initialize BlueprintHandler: %v", err)
+		}
 
 		// Load the blueprint configuration
-		err = blueprintHandler.LoadConfig()
-
-		// Then the LoadConfig should succeed without errors
-		if err != nil {
-			t.Errorf("Expected LoadConfig to succeed, but got error: %v", err)
-		}
-	})
-
-	t.Run("SuccessLoadingYamlForLocalBlueprint", func(t *testing.T) {
-		// Given a mock injector
-		mocks := setupSafeMocks()
-
-		// Define a simple mockFileInfo struct to simulate file information
-		mockFileInfo := struct {
-			os.FileInfo
-		}{}
+		err := blueprintHandler.LoadConfig()
+		// Then the LoadConfig should fail with a matching error
+		if err == nil {
+			t.Errorf("Expected LoadConfig to fail, but it succeeded without error")
+		} else {
+			expectedMsg := "error unmarshalling jsonnet data"
+			if !strings.Contains(err.Error(), expectedMsg) {
+				t.Errorf("Expected error to contain '%s', but got: %v", expectedMsg, err)
+			}
+		}
+	})
+
+	t.Run("ErrorUnmarshallingYamlForLocalBlueprint", func(t *testing.T) {
+		// Given a mock injector
+		mocks := setupSafeMocks()
 
 		// Mock osStat to simulate the presence of a YAML file
 		originalOsStat := osStat
 		defer func() { osStat = originalOsStat }()
 		osStat = func(name string) (os.FileInfo, error) {
 			if filepath.Clean(name) == filepath.Clean("/mock/config/root/blueprint.yaml") {
-				return mockFileInfo, nil
+				return nil, nil
 			}
 			return nil, os.ErrNotExist
 		}
@@ -859,7 +726,87 @@
 				return []byte("valid: yaml"), nil
 			}
 			return nil, fmt.Errorf("file not found")
-=======
+		}
+
+		// Mock yamlUnmarshal to simulate an error
+		originalYamlUnmarshal := yamlUnmarshal
+		defer func() { yamlUnmarshal = originalYamlUnmarshal }()
+		yamlUnmarshal = func(data []byte, v interface{}) error {
+			return fmt.Errorf("error unmarshalling yaml data: error unmarshalling yaml for local blueprint")
+		}
+
+		// When a new BlueprintHandler is created and initialized
+		blueprintHandler := NewBlueprintHandler(mocks.Injector)
+		if err := blueprintHandler.Initialize(); err != nil {
+			t.Fatalf("Failed to initialize BlueprintHandler: %v", err)
+		}
+
+		// Load the blueprint configuration
+		err := blueprintHandler.LoadConfig()
+
+		// Then the LoadConfig should fail with the expected error
+		if err == nil {
+			t.Errorf("Expected LoadConfig to fail with an error containing 'error unmarshalling yaml for local blueprint', but got: <nil>")
+		} else {
+			expectedMsg := "error unmarshalling yaml for local blueprint"
+			if !strings.Contains(err.Error(), expectedMsg) {
+				t.Errorf("Expected error to contain '%s', but got: %v", expectedMsg, err)
+			}
+		}
+	})
+
+	t.Run("ErrorGeneratingBlueprintFromJsonnet", func(t *testing.T) {
+		// Given a mock injector
+		mocks := setupSafeMocks()
+
+		// Mock osStat to simulate the presence of a Jsonnet file
+		originalOsStat := osStat
+		defer func() { osStat = originalOsStat }()
+		osStat = func(name string) (os.FileInfo, error) {
+			if filepath.Clean(name) == filepath.Clean("/mock/config/root/blueprint.jsonnet") {
+				return nil, nil
+			}
+			return nil, os.ErrNotExist
+		}
+
+		// Mock osReadFile to return valid Jsonnet data
+		originalOsReadFile := osReadFile
+		defer func() { osReadFile = originalOsReadFile }()
+		osReadFile = func(name string) ([]byte, error) {
+			if filepath.Clean(name) == filepath.Clean("/mock/config/root/blueprint.jsonnet") {
+				return []byte("valid: jsonnet"), nil
+			}
+			return nil, fmt.Errorf("file not found")
+		}
+
+		// Mock generateBlueprintFromJsonnet to simulate an error
+		originalGenerateBlueprintFromJsonnet := generateBlueprintFromJsonnet
+		defer func() { generateBlueprintFromJsonnet = originalGenerateBlueprintFromJsonnet }()
+		generateBlueprintFromJsonnet = func(contextConfig *config.Context, jsonnetTemplate string) (string, error) {
+			return "", fmt.Errorf("error generating blueprint from jsonnet")
+		}
+
+		// When a new BlueprintHandler is created and initialized
+		blueprintHandler := NewBlueprintHandler(mocks.Injector)
+		if err := blueprintHandler.Initialize(); err != nil {
+			t.Fatalf("Failed to initialize BlueprintHandler: %v", err)
+		}
+
+		// Load the blueprint configuration
+		err := blueprintHandler.LoadConfig()
+
+		// Then the LoadConfig should fail with the expected error
+		if err == nil {
+			t.Errorf("Expected LoadConfig to fail with an error containing 'error generating blueprint from jsonnet', but got: <nil>")
+		} else {
+			expectedMsg := "error generating blueprint from jsonnet"
+			if !strings.Contains(err.Error(), expectedMsg) {
+				t.Errorf("Expected error to contain '%s', but got: %v", expectedMsg, err)
+			}
+		}
+	})
+}
+
 func TestBlueprintHandler_WriteConfig(t *testing.T) {
 	// Hoist the safe os level mocks to the top of the test runner
 	originalOsMkdirAll := osMkdirAll
@@ -992,32 +939,9 @@
 		}
 		if len(writtenBlueprint.Metadata.Authors) != 1 || writtenBlueprint.Metadata.Authors[0] != "John Doe" {
 			t.Errorf("Expected written blueprint authors to be ['John Doe'], got %v", writtenBlueprint.Metadata.Authors)
->>>>>>> dbe5536e
-		}
-
-<<<<<<< HEAD
-		// Mock yamlUnmarshal to successfully unmarshal local blueprint
-		originalYamlUnmarshal := yamlUnmarshal
-		defer func() { yamlUnmarshal = originalYamlUnmarshal }()
-		yamlUnmarshal = func(data []byte, v interface{}) error {
-			if bp, ok := v.(*BlueprintV1Alpha1); ok {
-				bp.Metadata.Name = "local"
-				return nil
-			}
-			return fmt.Errorf("error unmarshalling yaml for local blueprint")
-		}
-
-		// When a new BlueprintHandler is created and initialized
-		blueprintHandler := NewBlueprintHandler(mocks.Injector)
-		err := blueprintHandler.Initialize()
-
-		// Load the blueprint configuration
-		err = blueprintHandler.LoadConfig()
-
-		// Then the LoadConfig should succeed without errors
-		if err != nil {
-			t.Errorf("Expected LoadConfig to succeed, but got error: %v", err)
-=======
+		}
+	})
+
 	t.Run("ErrorGettingConfigRoot", func(t *testing.T) {
 		// Given a mock injector
 		mocks := setupSafeMocks()
@@ -1027,34 +951,8 @@
 		defer func() { mocks.MockContextHandler.GetConfigRootFunc = originalGetConfigRootFunc }()
 		mocks.MockContextHandler.GetConfigRootFunc = func() (string, error) {
 			return "", fmt.Errorf("mock error")
->>>>>>> dbe5536e
-		}
-	})
-
-<<<<<<< HEAD
-	t.Run("ErrorUnmarshallingJsonnetData", func(t *testing.T) {
-		// Given a mock injector
-		mocks := setupSafeMocks()
-
-		// Mock osStat to simulate a Jsonnet file presence
-		originalOsStat := osStat
-		defer func() { osStat = originalOsStat }()
-		osStat = func(name string) (os.FileInfo, error) {
-			if filepath.Clean(name) == filepath.Clean("/mock/config/root/blueprint.jsonnet") {
-				return nil, nil
-			}
-			return nil, os.ErrNotExist
-		}
-
-		// Mock osReadFile to return some “valid” Jsonnet data
-		originalOsReadFile := osReadFile
-		defer func() { osReadFile = originalOsReadFile }()
-		osReadFile = func(name string) ([]byte, error) {
-			if filepath.Clean(name) == filepath.Clean("/mock/config/root/blueprint.jsonnet") {
-				return []byte("valid: jsonnet"), nil
-			}
-			return nil, fmt.Errorf("file not found")
-=======
+		}
+
 		// When a new BlueprintHandler is created and initialized
 		blueprintHandler := NewBlueprintHandler(mocks.Injector)
 		err := blueprintHandler.Initialize()
@@ -1069,73 +967,9 @@
 		}
 		if err.Error() != "error getting config root: mock error" {
 			t.Errorf("Expected error message 'error getting config root: mock error', got '%v'", err)
->>>>>>> dbe5536e
-		}
-
-<<<<<<< HEAD
-		// Mock generateBlueprintFromJsonnet to return valid YAML data without error
-		originalGenerateBlueprintFromJsonnet := generateBlueprintFromJsonnet
-		defer func() { generateBlueprintFromJsonnet = originalGenerateBlueprintFromJsonnet }()
-		generateBlueprintFromJsonnet = func(contextConfig *config.Context, jsonnetTemplate string) (string, error) {
-			return "valid: yaml", nil
-		}
-
-		// Mock yamlUnmarshal to simulate an error during unmarshalling
-		originalYamlUnmarshal := yamlUnmarshal
-		defer func() { yamlUnmarshal = originalYamlUnmarshal }()
-		yamlUnmarshal = func(data []byte, v interface{}) error {
-			return fmt.Errorf("error unmarshalling jsonnet data")
-		}
-
-		// When a new BlueprintHandler is created and initialized
-		blueprintHandler := NewBlueprintHandler(mocks.Injector)
-		if err := blueprintHandler.Initialize(); err != nil {
-			t.Fatalf("Failed to initialize BlueprintHandler: %v", err)
-		}
-
-		// Load the blueprint configuration
-		err := blueprintHandler.LoadConfig()
-		// Then the LoadConfig should fail with a matching error
-		if err == nil {
-			t.Errorf("Expected LoadConfig to fail, but it succeeded without error")
-		} else {
-			expectedMsg := "error unmarshalling jsonnet data"
-			if !strings.Contains(err.Error(), expectedMsg) {
-				t.Errorf("Expected error to contain '%s', but got: %v", expectedMsg, err)
-			}
-		}
-	})
-
-	t.Run("ErrorUnmarshallingYamlForLocalBlueprint", func(t *testing.T) {
-		// Given a mock injector
-		mocks := setupSafeMocks()
-
-		// Mock osStat to simulate the presence of a YAML file
-		originalOsStat := osStat
-		defer func() { osStat = originalOsStat }()
-		osStat = func(name string) (os.FileInfo, error) {
-			if filepath.Clean(name) == filepath.Clean("/mock/config/root/blueprint.yaml") {
-				return nil, nil
-			}
-			return nil, os.ErrNotExist
-		}
-
-		// Mock osReadFile to return valid YAML data
-		originalOsReadFile := osReadFile
-		defer func() { osReadFile = originalOsReadFile }()
-		osReadFile = func(name string) ([]byte, error) {
-			if filepath.Clean(name) == filepath.Clean("/mock/config/root/blueprint.yaml") {
-				return []byte("valid: yaml"), nil
-			}
-			return nil, fmt.Errorf("file not found")
-		}
-
-		// Mock yamlUnmarshal to simulate an error
-		originalYamlUnmarshal := yamlUnmarshal
-		defer func() { yamlUnmarshal = originalYamlUnmarshal }()
-		yamlUnmarshal = func(data []byte, v interface{}) error {
-			return fmt.Errorf("error unmarshalling yaml data: error unmarshalling yaml for local blueprint")
-=======
+		}
+	})
+
 	t.Run("ErrorCreatingDirectory", func(t *testing.T) {
 		// Given a mock injector
 		mocks := setupSafeMocks()
@@ -1189,55 +1023,9 @@
 		}
 		if !strings.Contains(err.Error(), "error marshalling yaml") {
 			t.Errorf("Expected error message to contain 'error marshalling yaml', got '%v'", err)
->>>>>>> dbe5536e
-		}
-
-<<<<<<< HEAD
-		// When a new BlueprintHandler is created and initialized
-		blueprintHandler := NewBlueprintHandler(mocks.Injector)
-		if err := blueprintHandler.Initialize(); err != nil {
-			t.Fatalf("Failed to initialize BlueprintHandler: %v", err)
-		}
-
-		// Load the blueprint configuration
-		err := blueprintHandler.LoadConfig()
-
-		// Then the LoadConfig should fail with the expected error
-		if err == nil {
-			t.Errorf("Expected LoadConfig to fail with an error containing 'error unmarshalling yaml for local blueprint', but got: <nil>")
-		} else {
-			expectedMsg := "error unmarshalling yaml for local blueprint"
-			if !strings.Contains(err.Error(), expectedMsg) {
-				t.Errorf("Expected error to contain '%s', but got: %v", expectedMsg, err)
-			}
-		}
-	})
-}
-
-func TestBlueprintHandler_WriteConfig(t *testing.T) {
-	// Hoist the safe os level mocks to the top of the test runner
-	originalOsMkdirAll := osMkdirAll
-	defer func() { osMkdirAll = originalOsMkdirAll }()
-	osMkdirAll = func(path string, perm os.FileMode) error {
-		return nil
-	}
-
-	originalOsWriteFile := osWriteFile
-	defer func() { osWriteFile = originalOsWriteFile }()
-	osWriteFile = func(name string, data []byte, perm os.FileMode) error {
-		return nil
-	}
-
-	originalOsReadFile := osReadFile
-	defer func() { osReadFile = originalOsReadFile }()
-	osReadFile = func(name string) ([]byte, error) {
-		if filepath.Clean(name) == filepath.Clean("/mock/config/root/blueprint.yaml") {
-			return []byte(safeBlueprintYAML), nil
-		}
-		return nil, fmt.Errorf("file not found")
-	}
-
-=======
+		}
+	})
+
 	t.Run("ErrorWritingFile", func(t *testing.T) {
 		// Given a mock injector
 		mocks := setupSafeMocks()
@@ -1268,252 +1056,17 @@
 }
 
 func TestBlueprintHandler_GetMetadata(t *testing.T) {
->>>>>>> dbe5536e
 	t.Run("Success", func(t *testing.T) {
 		// Given a mock injector
 		mocks := setupSafeMocks()
 
 		// When a new BlueprintHandler is created and initialized
 		blueprintHandler := NewBlueprintHandler(mocks.Injector)
-<<<<<<< HEAD
 		err := blueprintHandler.Initialize()
 		if err != nil {
 			t.Fatalf("Failed to initialize BlueprintHandler: %v", err)
 		}
 
-		// Mock the TerraformComponents to include in the blueprint
-		mockTerraformComponents := []TerraformComponentV1Alpha1{
-			{
-				Source: "source1",
-				Path:   "path/to/code",
-				Values: map[string]interface{}{
-					"key1": "value1",
-				},
-			},
-		}
-		blueprintHandler.SetTerraformComponents(mockTerraformComponents)
-
-		// Write the blueprint configuration
-		err = blueprintHandler.WriteConfig(filepath.FromSlash("/mock/config/root/blueprint.yaml"))
-		if err != nil {
-			t.Fatalf("Failed to write blueprint configuration: %v", err)
-		}
-
-		// Validate the written file
-		data, err := osReadFile(filepath.FromSlash("/mock/config/root/blueprint.yaml"))
-		if err != nil {
-			t.Fatalf("Failed to read written blueprint file: %v", err)
-		}
-
-		// Unmarshal the written data to validate its content
-		var writtenBlueprint BlueprintV1Alpha1
-		err = yamlUnmarshal(data, &writtenBlueprint)
-		if err != nil {
-			t.Fatalf("Failed to unmarshal written blueprint data: %v", err)
-		}
-
-		// Validate the written blueprint content
-		if writtenBlueprint.Metadata.Name != "test-blueprint" {
-			t.Errorf("Expected written blueprint name to be 'test-blueprint', got '%s'", writtenBlueprint.Metadata.Name)
-		}
-		if writtenBlueprint.Metadata.Description != "A test blueprint" {
-			t.Errorf("Expected written blueprint description to be 'A test blueprint', got '%s'", writtenBlueprint.Metadata.Description)
-		}
-		if len(writtenBlueprint.Metadata.Authors) != 1 || writtenBlueprint.Metadata.Authors[0] != "John Doe" {
-			t.Errorf("Expected written blueprint authors to be ['John Doe'], got %v", writtenBlueprint.Metadata.Authors)
-		}
-
-		// Validate the Terraform components
-		if len(writtenBlueprint.TerraformComponents) != 1 {
-			t.Errorf("Expected 1 Terraform component, got %d", len(writtenBlueprint.TerraformComponents))
-		} else {
-			component := writtenBlueprint.TerraformComponents[0]
-			if component.Source != "source1" {
-				t.Errorf("Expected component source to be 'source1', got '%s'", component.Source)
-			}
-			if component.Path != "path/to/code" {
-				t.Errorf("Expected component path to be 'path/to/code', got '%s'", component.Path)
-			}
-			if component.Values["key1"] != "value1" {
-				t.Errorf("Expected component value for 'key1' to be 'value1', got '%v'", component.Values["key1"])
-			}
-		}
-	})
-
-	t.Run("WriteNoPath", func(t *testing.T) {
-		// Given a mock injector
-		mocks := setupSafeMocks()
-
-		// When a new BlueprintHandler is created and initialized
-		blueprintHandler := NewBlueprintHandler(mocks.Injector)
-		err := blueprintHandler.Initialize()
-		if err != nil {
-			t.Fatalf("Failed to initialize BlueprintHandler: %v", err)
-		}
-
-		// Write the blueprint configuration without specifying a path
-		err = blueprintHandler.WriteConfig()
-		if err != nil {
-			t.Fatalf("Failed to write blueprint configuration: %v", err)
-		}
-
-		// Validate the written file
-		data, err := osReadFile(filepath.FromSlash("/mock/config/root/blueprint.yaml"))
-		if err != nil {
-			t.Fatalf("Failed to read written blueprint file: %v", err)
-		}
-
-		// Unmarshal the written data to validate its content
-		var writtenBlueprint BlueprintV1Alpha1
-		err = yamlUnmarshal(data, &writtenBlueprint)
-		if err != nil {
-			t.Fatalf("Failed to unmarshal written blueprint data: %v", err)
-		}
-
-		// Validate the written blueprint content
-		if writtenBlueprint.Metadata.Name != "test-blueprint" {
-			t.Errorf("Expected written blueprint name to be 'test-blueprint', got '%s'", writtenBlueprint.Metadata.Name)
-		}
-		if writtenBlueprint.Metadata.Description != "A test blueprint" {
-			t.Errorf("Expected written blueprint description to be 'A test blueprint', got '%s'", writtenBlueprint.Metadata.Description)
-		}
-		if len(writtenBlueprint.Metadata.Authors) != 1 || writtenBlueprint.Metadata.Authors[0] != "John Doe" {
-			t.Errorf("Expected written blueprint authors to be ['John Doe'], got %v", writtenBlueprint.Metadata.Authors)
-		}
-	})
-
-	t.Run("ErrorGettingConfigRoot", func(t *testing.T) {
-		// Given a mock injector
-		mocks := setupSafeMocks()
-
-		// Override the GetConfigRootFunc to simulate an error
-		originalGetConfigRootFunc := mocks.MockContextHandler.GetConfigRootFunc
-		defer func() { mocks.MockContextHandler.GetConfigRootFunc = originalGetConfigRootFunc }()
-		mocks.MockContextHandler.GetConfigRootFunc = func() (string, error) {
-			return "", fmt.Errorf("mock error")
-		}
-
-		// When a new BlueprintHandler is created and initialized
-		blueprintHandler := NewBlueprintHandler(mocks.Injector)
-		err := blueprintHandler.Initialize()
-		if err != nil {
-			t.Fatalf("Failed to initialize BlueprintHandler: %v", err)
-		}
-
-		// Attempt to load config and expect an error
-		err = blueprintHandler.WriteConfig()
-		if err == nil {
-			t.Fatalf("Expected error when loading config, got nil")
-		}
-		if err.Error() != "error getting config root: mock error" {
-			t.Errorf("Expected error message 'error getting config root: mock error', got '%v'", err)
-		}
-	})
-
-	t.Run("ErrorCreatingDirectory", func(t *testing.T) {
-		// Given a mock injector
-		mocks := setupSafeMocks()
-
-		// Override the osMkdirAll function to simulate an error
-		originalOsMkdirAll := osMkdirAll
-		defer func() { osMkdirAll = originalOsMkdirAll }()
-		osMkdirAll = func(path string, perm os.FileMode) error {
-			return fmt.Errorf("mock error creating directory")
-		}
-
-		// When a new BlueprintHandler is created and initialized
-		blueprintHandler := NewBlueprintHandler(mocks.Injector)
-		err := blueprintHandler.Initialize()
-		if err != nil {
-			t.Fatalf("Failed to initialize BlueprintHandler: %v", err)
-		}
-
-		// Attempt to write config and expect an error
-		err = blueprintHandler.WriteConfig()
-		if err == nil {
-			t.Fatalf("Expected error when writing config, got nil")
-		}
-		if err.Error() != "error creating directory: mock error creating directory" {
-			t.Errorf("Expected error message 'error creating directory: mock error creating directory', got '%v'", err)
-		}
-	})
-
-	t.Run("ErrorMarshallingYaml", func(t *testing.T) {
-		// Given a mock injector
-		mocks := setupSafeMocks()
-
-		// Override the yamlMarshalNonNull function to simulate an error
-		originalYamlMarshalNonNull := yamlMarshalNonNull
-		defer func() { yamlMarshalNonNull = originalYamlMarshalNonNull }()
-		yamlMarshalNonNull = func(_ interface{}) ([]byte, error) {
-			return nil, fmt.Errorf("mock error marshalling yaml")
-		}
-
-		// When a new BlueprintHandler is created and initialized
-		blueprintHandler := NewBlueprintHandler(mocks.Injector)
-		err := blueprintHandler.Initialize()
-		if err != nil {
-			t.Fatalf("Failed to initialize BlueprintHandler: %v", err)
-		}
-
-		// Attempt to write config and expect an error
-		err = blueprintHandler.WriteConfig()
-		if err == nil {
-			t.Fatalf("Expected error when marshalling yaml, got nil")
-		}
-		if !strings.Contains(err.Error(), "error marshalling yaml") {
-			t.Errorf("Expected error message to contain 'error marshalling yaml', got '%v'", err)
-		}
-	})
-
-	t.Run("ErrorWritingFile", func(t *testing.T) {
-		// Given a mock injector
-		mocks := setupSafeMocks()
-
-		// Override the osWriteFile function to simulate an error
-		originalOsWriteFile := osWriteFile
-		defer func() { osWriteFile = originalOsWriteFile }()
-		osWriteFile = func(name string, data []byte, perm os.FileMode) error {
-			return fmt.Errorf("mock error writing file")
-		}
-
-		// When a new BlueprintHandler is created and initialized
-		blueprintHandler := NewBlueprintHandler(mocks.Injector)
-		err := blueprintHandler.Initialize()
-		if err != nil {
-			t.Fatalf("Failed to initialize BlueprintHandler: %v", err)
-		}
-
-		// Attempt to write config and expect an error
-		err = blueprintHandler.WriteConfig()
-		if err == nil {
-			t.Fatalf("Expected error when writing file, got nil")
-		}
-		if !strings.Contains(err.Error(), "error writing blueprint file") {
-			t.Errorf("Expected error message to contain 'error writing blueprint file', got '%v'", err)
-		}
-	})
-}
-
-func TestBlueprintHandler_GetMetadata(t *testing.T) {
-	t.Run("Success", func(t *testing.T) {
-		// Given a mock injector
-		mocks := setupSafeMocks()
-
-		// When a new BlueprintHandler is created and initialized
-		blueprintHandler := NewBlueprintHandler(mocks.Injector)
-		err := blueprintHandler.Initialize()
-		if err != nil {
-			t.Fatalf("Failed to initialize BlueprintHandler: %v", err)
-		}
-
-=======
-		err := blueprintHandler.Initialize()
-		if err != nil {
-			t.Fatalf("Failed to initialize BlueprintHandler: %v", err)
-		}
-
->>>>>>> dbe5536e
 		// Set the metadata for the blueprint
 		expectedMetadata := MetadataV1Alpha1{
 			Name:        "test-blueprint",
@@ -1800,7 +1353,6 @@
 					t.Errorf("isValidTerraformRemoteSource(%s) = %v, want %v", tt.source, got, tt.want)
 				}
 			})
-<<<<<<< HEAD
 		}
 	})
 
@@ -1847,54 +1399,6 @@
 	})
 }
 
-=======
-		}
-	})
-
-	t.Run("ValidRemoteSourceWithFullPath", func(t *testing.T) {
-		blueprintHandler := NewBlueprintHandler(setupSafeMocks().Injector)
-		_ = blueprintHandler.Initialize()
-
-		blueprintHandler.SetSources([]SourceV1Alpha1{{
-			Name:       "test-source",
-			Url:        "https://github.com/user/repo.git",
-			PathPrefix: "terraform",
-			Ref:        "main",
-		}})
-
-		blueprintHandler.SetTerraformComponents([]TerraformComponentV1Alpha1{{
-			Source: "test-source",
-			Path:   "module/path",
-		}})
-
-		blueprint := blueprintHandler.blueprint.deepCopy()
-		blueprintHandler.resolveComponentSources(blueprint)
-		blueprintHandler.resolveComponentPaths(blueprint)
-
-		if blueprint.TerraformComponents[0].Source != "https://github.com/user/repo.git//terraform/module/path?ref=main" {
-			t.Errorf("Unexpected resolved source: %v", blueprint.TerraformComponents[0].Source)
-		}
-
-		if blueprint.TerraformComponents[0].FullPath != filepath.Join("/mock/project/root", ".tf_modules", "module/path") {
-			t.Errorf("Unexpected full path: %v", blueprint.TerraformComponents[0].FullPath)
-		}
-	})
-
-	t.Run("RegexpMatchStringError", func(t *testing.T) {
-		// Mock the regexpMatchString function to simulate an error for the specific test case
-		originalRegexpMatchString := regexpMatchString
-		defer func() { regexpMatchString = originalRegexpMatchString }()
-		regexpMatchString = func(pattern, s string) (bool, error) {
-			return false, fmt.Errorf("mocked error in regexpMatchString")
-		}
-
-		if got := isValidTerraformRemoteSource("[invalid-regex"); got != false {
-			t.Errorf("isValidTerraformRemoteSource([invalid-regex) = %v, want %v", got, false)
-		}
-	})
-}
-
->>>>>>> dbe5536e
 func TestBlueprintHandler_deepCopy(t *testing.T) {
 	t.Run("Success", func(t *testing.T) {
 		blueprint := &BlueprintV1Alpha1{
@@ -1961,7 +1465,6 @@
 		}
 	})
 
-<<<<<<< HEAD
 	t.Run("YamlMarshalError", func(t *testing.T) {
 		contextConfig := &config.Context{} // Use an empty struct as the fields are unknown
 
@@ -1993,21 +1496,6 @@
 		}
 
 		_, err := generateBlueprintFromJsonnet(contextConfig, jsonnetTemplate)
-=======
-	t.Run("ErrorConvertYamlToJson", func(t *testing.T) {
-		contextConfig := &config.Context{} // Use an empty struct as the fields are unknown
-
-		jsonnetTemplate := safeBlueprintJsonnet // Use the valid template from the context
-
-		// Mock yamlToJson to return an error
-		originalYamlToJson := yamlToJson
-		defer func() { yamlToJson = originalYamlToJson }()
-		yamlToJson = func(yamlBytes []byte) ([]byte, error) {
-			return nil, fmt.Errorf("error converting yaml to json")
-		}
-
-		_, err := generateBlueprintFromJsonnet(contextConfig, jsonnetTemplate)
->>>>>>> dbe5536e
 		if err == nil || !strings.Contains(err.Error(), "error converting yaml to json") {
 			t.Errorf("Expected generateBlueprintFromJsonnet to fail with error containing 'error converting yaml to json', but got: %v", err)
 		}
