--- conflicted
+++ resolved
@@ -89,16 +89,6 @@
 		return fmt.Errorf("error retrieving context: %w", err)
 	}
 
-<<<<<<< HEAD
-	if value == "" {
-		if context == "local" || strings.HasPrefix(context, "local-") {
-			value = "true"
-		}
-	}
-
-	// Proceed with setting the configuration
-	err = h.ConfigHandler.SetConfigValue(fmt.Sprintf("contexts.%s.docker.enabled", context), value)
-=======
 	var boolValue bool
 	if value == "" {
 		if context == "local" || strings.HasPrefix(context, "local-") {
@@ -112,7 +102,6 @@
 
 	// Proceed with setting the configuration
 	err = h.ConfigHandler.SetConfigValue(fmt.Sprintf("contexts.%s.docker.enabled", context), boolValue)
->>>>>>> 94dc5c97
 	if err != nil {
 		return err
 	}
@@ -127,55 +116,6 @@
 		return h.writeDockerComposeFile()
 	}
 
-<<<<<<< HEAD
-	return nil
-}
-
-// writeDockerComposeFile is a private method to write the docker-compose configuration to a file.
-func (h *DockerHelper) writeDockerComposeFile() error {
-	var allContainerConfigs []map[string]interface{}
-
-	// Iterate through each helper and collect container configs
-	for _, helper := range h.Helpers {
-		if helperInstance, ok := helper.(Helper); ok {
-			containerConfig, err := helperInstance.GetContainerConfig()
-			if err != nil {
-				return fmt.Errorf("error getting container config: %w", err)
-			}
-			if containerConfig != nil {
-				allContainerConfigs = append(allContainerConfigs, containerConfig...)
-			}
-		}
-	}
-
-	// Structure the data for docker-compose
-	dockerComposeConfig := map[string]interface{}{
-		"services": allContainerConfigs,
-	}
-
-	// Serialize the docker-compose config to YAML
-	yamlData, err := yamlMarshal(dockerComposeConfig)
-	if err != nil {
-		return fmt.Errorf("error marshaling docker-compose config to YAML: %w", err)
-	}
-
-	// Get the config root and construct the file path
-	configRoot, err := h.Context.GetConfigRoot()
-	if err != nil {
-		return fmt.Errorf("error retrieving config root: %w", err)
-	}
-	composeFilePath := filepath.Join(configRoot, "docker-compose.yaml")
-
-	// Write the YAML data to the specified file
-	err = writeFile(composeFilePath, yamlData, 0644)
-	if err != nil {
-		return fmt.Errorf("error writing docker-compose file: %w", err)
-	}
-
-	return nil
-}
-
-=======
 	return nil
 }
 
@@ -228,7 +168,6 @@
 	return nil
 }
 
->>>>>>> 94dc5c97
 // GetContainerConfig returns a list of container data for docker-compose.
 func (h *DockerHelper) GetContainerConfig() ([]map[string]interface{}, error) {
 	// Stub implementation
