--- conflicted
+++ resolved
@@ -10,11 +10,8 @@
 
 	"github.com/windsor-hotel/cli/internal/config"
 	"github.com/windsor-hotel/cli/internal/context"
-<<<<<<< HEAD
+	"github.com/windsor-hotel/cli/internal/di"
 	"github.com/windsor-hotel/cli/internal/shell"
-=======
-	"github.com/windsor-hotel/cli/internal/di"
->>>>>>> a20088d6
 )
 
 func TestNewDockerHelper(t *testing.T) {
@@ -236,22 +233,6 @@
 }
 
 func TestDockerHelper_SetConfig(t *testing.T) {
-<<<<<<< HEAD
-	mockConfigHandler := &config.MockConfigHandler{
-		SetConfigValueFunc: func(key, value string) error {
-			if key == "contexts.test-context.docker.enabled" && value == "true" {
-				return nil
-			}
-			return errors.New("unexpected key or value")
-		},
-	}
-	mockContext := &context.MockContext{
-		GetContextFunc: func() (string, error) {
-			return "test-context", nil
-		},
-	}
-	helper := NewDockerHelper(mockConfigHandler, nil, mockContext)
-=======
 	mockConfigHandler := &config.MockConfigHandler{}
 	mockContext := &context.MockContext{}
 
@@ -264,7 +245,6 @@
 	if err != nil {
 		t.Fatalf("NewDockerHelper() error = %v", err)
 	}
->>>>>>> a20088d6
 
 	t.Run("SetEnabledConfigSuccess", func(t *testing.T) {
 		// When: SetConfig is called with "enabled" key
@@ -283,10 +263,10 @@
 				return "", errors.New("error retrieving current context")
 			},
 		}
-		helperWithError := NewDockerHelper(mockConfigHandler, nil, mockContextWithError)
+		diContainer.Register("context", mockContextWithError)
 
 		// When: SetConfig is called with "enabled" key
-		err := helperWithError.SetConfig("enabled", "true")
+		err := helper.SetConfig("enabled", "true")
 
 		// Then: it should return an error
 		if err == nil || !strings.Contains(err.Error(), "error retrieving current context") {
@@ -312,10 +292,10 @@
 				return errors.New("mock error setting config value")
 			},
 		}
-		helperWithError := NewDockerHelper(mockConfigHandlerWithError, nil, mockContext)
+		diContainer.Register("configHandler", mockConfigHandlerWithError)
 
 		// When: SetConfig is called with "enabled" key
-		err := helperWithError.SetConfig("enabled", "true")
+		err := helper.SetConfig("enabled", "true")
 
 		// Then: it should return an error indicating the failure to set the config
 		expectedError := "error setting docker.enabled: mock error setting config value"
@@ -331,7 +311,17 @@
 		mockConfigHandler := &config.MockConfigHandler{}
 		mockShell := &shell.MockShell{}
 		mockContext := &context.MockContext{}
-		helper := NewDockerHelper(mockConfigHandler, mockShell, mockContext)
+
+		// Create DI container and register mocks
+		diContainer := di.NewContainer()
+		diContainer.Register("configHandler", mockConfigHandler)
+		diContainer.Register("shell", mockShell)
+		diContainer.Register("context", mockContext)
+
+		helper, err := NewDockerHelper(diContainer)
+		if err != nil {
+			t.Fatalf("NewDockerHelper() error = %v", err)
+		}
 
 		// When: GetContainerConfig is called
 		containerConfig, err := helper.GetContainerConfig()
