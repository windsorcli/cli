--- conflicted
+++ resolved
@@ -10,11 +10,7 @@
 
 	"github.com/windsor-hotel/cli/internal/config"
 	"github.com/windsor-hotel/cli/internal/context"
-<<<<<<< HEAD
-	"github.com/windsor-hotel/cli/internal/shell"
-=======
 	"github.com/windsor-hotel/cli/internal/di"
->>>>>>> a20088d6
 )
 
 func TestKubeHelper_GetEnvVars(t *testing.T) {
@@ -185,25 +181,6 @@
 	})
 }
 
-<<<<<<< HEAD
-func TestKubeHelper_GetContainerConfig(t *testing.T) {
-	t.Run("Success", func(t *testing.T) {
-		// Given: a mock config handler, shell, and context
-		mockConfigHandler := &config.MockConfigHandler{}
-		mockShell := &shell.MockShell{}
-		mockContext := &context.MockContext{}
-		helper := NewKubeHelper(mockConfigHandler, mockShell, mockContext)
-
-		// When: GetContainerConfig is called
-		containerConfig, err := helper.GetContainerConfig()
-		if err != nil {
-			t.Fatalf("GetContainerConfig() error = %v", err)
-		}
-
-		// Then: the result should be nil as per the stub implementation
-		if containerConfig != nil {
-			t.Errorf("expected nil, got %v", containerConfig)
-=======
 func TestNewKubeHelper(t *testing.T) {
 	t.Run("ErrorResolvingContext", func(t *testing.T) {
 		// Create DI container without registering context
@@ -215,7 +192,6 @@
 		_, err := NewKubeHelper(diContainer)
 		if err == nil || !strings.Contains(err.Error(), "error resolving context") {
 			t.Fatalf("expected error resolving context, got %v", err)
->>>>>>> a20088d6
 		}
 	})
 }