--- conflicted
+++ resolved
@@ -61,18 +61,9 @@
 	return nil
 }
 
-<<<<<<< HEAD
 // SetInitializeFunc sets the InitializeFunc for the mock helper
 func (m *MockHelper) SetInitializeFunc(initializeFunc func() error) {
 	m.InitializeFunc = initializeFunc
-=======
-// Initialize calls the mock InitializeFunc if it is set, otherwise returns nil
-func (m *MockHelper) Initialize() error {
-	if m.InitializeFunc != nil {
-		return m.InitializeFunc()
-	}
-	return nil
->>>>>>> b6ab95bd
 }
 
 // SetPostEnvExecFunc sets the PostEnvExecFunc for the mock helper
