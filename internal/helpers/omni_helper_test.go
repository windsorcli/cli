--- conflicted
+++ resolved
@@ -10,11 +10,7 @@
 
 	"github.com/windsor-hotel/cli/internal/config"
 	"github.com/windsor-hotel/cli/internal/context"
-<<<<<<< HEAD
-	"github.com/windsor-hotel/cli/internal/shell"
-=======
 	"github.com/windsor-hotel/cli/internal/di"
->>>>>>> a20088d6
 )
 
 func TestOmniHelper_GetEnvVars(t *testing.T) {
@@ -168,25 +164,6 @@
 	})
 }
 
-<<<<<<< HEAD
-func TestOmniHelper_GetContainerConfig(t *testing.T) {
-	t.Run("Success", func(t *testing.T) {
-		// Given: a mock config handler, shell, and context
-		mockConfigHandler := &config.MockConfigHandler{}
-		mockShell := &shell.MockShell{}
-		mockContext := &context.MockContext{}
-		helper := NewOmniHelper(mockConfigHandler, mockShell, mockContext)
-
-		// When: GetContainerConfig is called
-		containerConfig, err := helper.GetContainerConfig()
-		if err != nil {
-			t.Fatalf("GetContainerConfig() error = %v", err)
-		}
-
-		// Then: the result should be nil as per the stub implementation
-		if containerConfig != nil {
-			t.Errorf("expected nil, got %v", containerConfig)
-=======
 func TestNewOmniHelper(t *testing.T) {
 	t.Run("ErrorResolvingContext", func(t *testing.T) {
 		// Create DI container without registering context
@@ -212,7 +189,6 @@
 		_, err := NewOmniHelper(diContainer)
 		if err == nil || !strings.Contains(err.Error(), "resolved context is not of type ContextInterface") {
 			t.Fatalf("expected error for context type assertion, got %v", err)
->>>>>>> a20088d6
 		}
 	})
 }