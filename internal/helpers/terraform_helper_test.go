--- conflicted
+++ resolved
@@ -1641,28 +1641,4 @@
 			t.Fatalf("expected error message to contain '%s', got %v", expectedErrorMsg, err)
 		}
 	})
-<<<<<<< HEAD
-}
-
-func TestTerraformHelper_GetContainerConfig(t *testing.T) {
-	t.Run("Success", func(t *testing.T) {
-		// Given: a mock config handler, shell, and context
-		mockConfigHandler := &config.MockConfigHandler{}
-		mockShell := &shell.MockShell{}
-		mockContext := &context.MockContext{}
-		helper := NewTerraformHelper(mockConfigHandler, mockShell, mockContext)
-
-		// When: GetContainerConfig is called
-		containerConfig, err := helper.GetContainerConfig()
-		if err != nil {
-			t.Fatalf("GetContainerConfig() error = %v", err)
-		}
-
-		// Then: the result should be nil as per the stub implementation
-		if containerConfig != nil {
-			t.Errorf("expected nil, got %v", containerConfig)
-		}
-	})
-=======
->>>>>>> a20088d6
 }