package main

import (
	"github.com/windsor-hotel/cli/cmd"
<<<<<<< HEAD
=======
	"github.com/windsor-hotel/cli/internal/config"
>>>>>>> 440ff1b5
	"github.com/windsor-hotel/cli/internal/di"
)

func main() {
<<<<<<< HEAD
	// Initialize the DI container
	container := di.NewContainer()

	// Inject the dependencies into the cmd package
=======
	// Create a new DI container
	container := di.NewContainer()

	// Register dependencies
	container.Register("configHandler", &config.ViperConfigHandler{})

	// Inject the DI container into the cmd package
>>>>>>> 440ff1b5
	cmd.Initialize(container)

	// Execute the root command
	if err := cmd.Execute(); err != nil {
		// Handle the error appropriately
	}
}<|MERGE_RESOLUTION|>--- conflicted
+++ resolved
@@ -2,20 +2,11 @@
 
 import (
 	"github.com/windsor-hotel/cli/cmd"
-<<<<<<< HEAD
-=======
 	"github.com/windsor-hotel/cli/internal/config"
->>>>>>> 440ff1b5
 	"github.com/windsor-hotel/cli/internal/di"
 )
 
 func main() {
-<<<<<<< HEAD
-	// Initialize the DI container
-	container := di.NewContainer()
-
-	// Inject the dependencies into the cmd package
-=======
 	// Create a new DI container
 	container := di.NewContainer()
 
@@ -23,11 +14,8 @@
 	container.Register("configHandler", &config.ViperConfigHandler{})
 
 	// Inject the DI container into the cmd package
->>>>>>> 440ff1b5
 	cmd.Initialize(container)
 
 	// Execute the root command
-	if err := cmd.Execute(); err != nil {
-		// Handle the error appropriately
-	}
+	cmd.Execute()
 }