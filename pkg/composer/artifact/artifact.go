--- conflicted
+++ resolved
@@ -397,21 +397,12 @@
 			cacheDir, err := a.GetCacheDir(registry, repository, tag)
 			if err != nil {
 				return nil, fmt.Errorf("failed to get cache directory: %w", err)
-<<<<<<< HEAD
 			}
 
 			if err := a.extractArtifactToCache(artifactData, cacheDir); err != nil {
 				return nil, fmt.Errorf("failed to extract artifact: %w", err)
 			}
 
-=======
-			}
-
-			if err := a.extractArtifactToCache(artifactData, cacheDir); err != nil {
-				return nil, fmt.Errorf("failed to extract artifact: %w", err)
-			}
-
->>>>>>> a6ed7789
 			ociArtifacts[cacheKey] = cacheDir
 		}
 	}
@@ -602,13 +593,10 @@
 		return "", fmt.Errorf("failed to extract module path from artifact: %w", err)
 	}
 
-<<<<<<< HEAD
-=======
 	if _, err := a.shims.Stat(fullModulePath); err != nil {
 		return "", fmt.Errorf("module path %s does not exist in artifact", modulePath)
 	}
 
->>>>>>> a6ed7789
 	return fullModulePath, nil
 }
 
