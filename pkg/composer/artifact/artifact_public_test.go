--- conflicted
+++ resolved
@@ -2621,17 +2621,10 @@
 		shims := NewShims()
 		shims.ParseReference = func(ref string, opts ...name.Option) (name.Reference, error) {
 			return &mockReference{}, nil
-<<<<<<< HEAD
 		}
 		shims.RemoteImage = func(ref name.Reference, options ...remote.Option) (v1.Image, error) {
 			return nil, fmt.Errorf("should not be called")
 		}
-=======
-		}
-		shims.RemoteImage = func(ref name.Reference, options ...remote.Option) (v1.Image, error) {
-			return nil, fmt.Errorf("should not be called")
-		}
->>>>>>> a6ed7789
 		shims.YamlUnmarshal = func(data []byte, v any) error {
 			if metadata, ok := v.(*BlueprintMetadata); ok {
 				metadata.Name = "test"
@@ -2730,7 +2723,6 @@
 		}
 		shims.RemoteImage = func(ref name.Reference, options ...remote.Option) (v1.Image, error) {
 			return nil, fmt.Errorf("should not be called")
-<<<<<<< HEAD
 		}
 		shims.YamlUnmarshal = func(data []byte, v any) error {
 			if metadata, ok := v.(*BlueprintMetadata); ok {
@@ -2739,16 +2731,6 @@
 			}
 			return nil
 		}
-=======
-		}
-		shims.YamlUnmarshal = func(data []byte, v any) error {
-			if metadata, ok := v.(*BlueprintMetadata); ok {
-				metadata.Name = "test"
-				metadata.Version = "v1.0.0"
-			}
-			return nil
-		}
->>>>>>> a6ed7789
 		builder.shims = shims
 
 		// When calling GetTemplateData
@@ -2792,7 +2774,6 @@
 		}
 		shims.RemoteImage = func(ref name.Reference, options ...remote.Option) (v1.Image, error) {
 			return nil, fmt.Errorf("should not be called")
-<<<<<<< HEAD
 		}
 		shims.YamlUnmarshal = func(data []byte, v any) error {
 			if metadata, ok := v.(*BlueprintMetadata); ok {
@@ -2801,16 +2782,6 @@
 			}
 			return nil
 		}
-=======
-		}
-		shims.YamlUnmarshal = func(data []byte, v any) error {
-			if metadata, ok := v.(*BlueprintMetadata); ok {
-				metadata.Name = "test"
-				metadata.Version = "v1.0.0"
-			}
-			return nil
-		}
->>>>>>> a6ed7789
 		builder.shims = shims
 
 		// When calling GetTemplateData
@@ -2920,17 +2891,10 @@
 		shims := NewShims()
 		shims.ParseReference = func(ref string, opts ...name.Option) (name.Reference, error) {
 			return &mockReference{}, nil
-<<<<<<< HEAD
 		}
 		shims.RemoteImage = func(ref name.Reference, options ...remote.Option) (v1.Image, error) {
 			return nil, fmt.Errorf("should not be called")
 		}
-=======
-		}
-		shims.RemoteImage = func(ref name.Reference, options ...remote.Option) (v1.Image, error) {
-			return nil, fmt.Errorf("should not be called")
-		}
->>>>>>> a6ed7789
 		shims.YamlUnmarshal = func(data []byte, v any) error {
 			if metadata, ok := v.(*BlueprintMetadata); ok {
 				metadata.Name = "test"
@@ -3041,17 +3005,10 @@
 		}
 		shims.RemoteImage = func(ref name.Reference, options ...remote.Option) (v1.Image, error) {
 			return nil, fmt.Errorf("should not be called")
-<<<<<<< HEAD
 		}
 		shims.YamlUnmarshal = func(data []byte, v any) error {
 			return fmt.Errorf("yaml unmarshal error")
 		}
-=======
-		}
-		shims.YamlUnmarshal = func(data []byte, v any) error {
-			return fmt.Errorf("yaml unmarshal error")
-		}
->>>>>>> a6ed7789
 		builder.shims = shims
 
 		// When calling GetTemplateData
@@ -3436,8 +3393,6 @@
 			t.Errorf("Expected extract error, got %v", err)
 		}
 	})
-<<<<<<< HEAD
-=======
 
 	t.Run("ErrorWhenModulePathDoesNotExistInArtifact", func(t *testing.T) {
 		builder, mocks := setup(t)
@@ -3488,7 +3443,6 @@
 			t.Errorf("Expected error to mention module path %s, got %v", requestedModulePath, err)
 		}
 	})
->>>>>>> a6ed7789
 }
 
 // createTestTarGz creates a test tar archive with the given files