--- conflicted
+++ resolved
@@ -4,17 +4,12 @@
 	"crypto/rand"
 	"fmt"
 	"maps"
-<<<<<<< HEAD
-	"os"
-	"path/filepath"
-=======
 	"math/big"
 	"os"
 	"path/filepath"
 	"strconv"
 	"strings"
 	"time"
->>>>>>> 4ddcab98
 
 	"github.com/windsorcli/cli/pkg/context/config"
 	"github.com/windsorcli/cli/pkg/context/env"
@@ -149,7 +144,7 @@
 		ctx.aliases = make(map[string]string)
 	}
 
-	projectRoot, err := ctx.Shell.GetProjectRoot()
+	projectRoot, err = ctx.Shell.GetProjectRoot()
 	if err != nil {
 		return nil, fmt.Errorf("failed to get project root: %w", err)
 	}
