package controller

import (
	"fmt"

	"github.com/windsorcli/cli/pkg/blueprint"
	"github.com/windsorcli/cli/pkg/config"
	"github.com/windsorcli/cli/pkg/di"
	"github.com/windsorcli/cli/pkg/env"
	"github.com/windsorcli/cli/pkg/generators"
	"github.com/windsorcli/cli/pkg/network"
	"github.com/windsorcli/cli/pkg/secrets"
	"github.com/windsorcli/cli/pkg/services"
	"github.com/windsorcli/cli/pkg/shell"
	"github.com/windsorcli/cli/pkg/ssh"
	"github.com/windsorcli/cli/pkg/stack"
	"github.com/windsorcli/cli/pkg/tools"
	"github.com/windsorcli/cli/pkg/virt"
)

// MockController is a mock implementation of the Controller interface
type MockController struct {
	BaseController
	InitializeFunc                     func() error
	InitializeComponentsFunc           func() error
	CreateCommonComponentsFunc         func() error
	CreateProjectComponentsFunc        func() error
	CreateEnvComponentsFunc            func() error
	CreateServiceComponentsFunc        func() error
	CreateVirtualizationComponentsFunc func() error
	CreateStackComponentsFunc          func() error
	ResolveInjectorFunc                func() di.Injector
	ResolveConfigHandlerFunc           func() config.ConfigHandler
	ResolveEnvPrinterFunc              func(name string) env.EnvPrinter
	ResolveAllEnvPrintersFunc          func() []env.EnvPrinter
	ResolveShellFunc                   func() shell.Shell
	ResolveSecureShellFunc             func() shell.Shell
	ResolveToolsManagerFunc            func() tools.ToolsManager
	ResolveNetworkManagerFunc          func() network.NetworkManager
	ResolveServiceFunc                 func(name string) services.Service
	ResolveAllServicesFunc             func() []services.Service
	ResolveVirtualMachineFunc          func() virt.VirtualMachine
	ResolveContainerRuntimeFunc        func() virt.ContainerRuntime
	ResolveAllGeneratorsFunc           func() []generators.Generator
	ResolveStackFunc                   func() stack.Stack
	ResolveBlueprintHandlerFunc        func() blueprint.BlueprintHandler
	ResolveSecretsProviderFunc         func() secrets.SecretsProvider
	WriteConfigurationFilesFunc        func() error
}

func NewMockController(injector di.Injector) *MockController {
	return &MockController{
		BaseController: BaseController{
			injector: injector,
		},
	}
}

// Initialize calls the mock InitializeFunc if set, otherwise calls the parent function
func (m *MockController) Initialize() error {
	if m.InitializeFunc != nil {
		return m.InitializeFunc()
	}
	return m.BaseController.Initialize()
}

// InitializeComponents calls the mock InitializeComponentsFunc if set, otherwise calls the parent function
func (m *MockController) InitializeComponents() error {
	if m.InitializeComponentsFunc != nil {
		return m.InitializeComponentsFunc()
	}
	return m.BaseController.InitializeComponents()
}

// CreateCommonComponents calls the mock CreateCommonComponentsFunc if set, otherwise creates mock components
func (m *MockController) CreateCommonComponents() error {
	if m.CreateCommonComponentsFunc != nil {
		return m.CreateCommonComponentsFunc()
	}

	// Create a new mock configHandler
	configHandler := config.NewMockConfigHandler()
	m.injector.Register("configHandler", configHandler)

	// Set the configHandler
	m.configHandler = configHandler

	// Create a new mock shell
	shellInstance := shell.NewMockShell()
	m.injector.Register("shell", shellInstance)

	// Testing Note: The following is hard to test as these are registered
	// above and can't be mocked externally. There may be a better way to
	// organize this in the future but this works for now, so we don't expect
	// these lines to be covered by tests.

	// Initialize the config handler
	if err := configHandler.Initialize(); err != nil {
		return fmt.Errorf("error initializing config handler: %w", err)
	}

	// Initialize the shell
	resolvedShell := m.injector.Resolve("shell").(*shell.MockShell)
	if err := resolvedShell.Initialize(); err != nil {
		return fmt.Errorf("error initializing shell: %w", err)
	}

	return nil
}

// CreateProjectComponents calls the mock CreateProjectComponentsFunc if set, otherwise creates mock components
func (m *MockController) CreateProjectComponents() error {
	if m.CreateProjectComponentsFunc != nil {
		return m.CreateProjectComponentsFunc()
	}

	// Create a new mock tools manager
	toolsManager := tools.NewMockToolsManager()
	m.injector.Register("toolsManager", toolsManager)

	// Create a new mock blueprint handler
	blueprintHandler := blueprint.NewMockBlueprintHandler(m.injector)
	m.injector.Register("blueprintHandler", blueprintHandler)

	// Create a new git generator
	gitGenerator := generators.NewMockGenerator()
	m.injector.Register("gitGenerator", gitGenerator)

	// Create a new mock terraform generator
	terraformGenerator := generators.NewMockGenerator()
	m.injector.Register("terraformGenerator", terraformGenerator)

	// Create a new mock kustomize generator
	kustomizeGenerator := generators.NewMockGenerator()
	m.injector.Register("kustomizeGenerator", kustomizeGenerator)

	return nil
}

// CreateEnvComponents calls the mock CreateEnvComponentsFunc if set, otherwise creates mock components
func (m *MockController) CreateEnvComponents() error {
	if m.CreateEnvComponentsFunc != nil {
		return m.CreateEnvComponentsFunc()
	}

	// Create mock aws env printer only if aws.enabled is true
	if m.configHandler.GetBool("aws.enabled") {
		awsEnv := env.NewMockEnvPrinter()
		m.injector.Register("awsEnv", awsEnv)
	}

	// Create mock docker env printer only if docker.enabled is true
	if m.configHandler.GetBool("docker.enabled") {
		dockerEnv := env.NewMockEnvPrinter()
		m.injector.Register("dockerEnv", dockerEnv)
	}

	// Create mock kube env printer
	kubeEnv := env.NewMockEnvPrinter()
	m.injector.Register("kubeEnv", kubeEnv)

	// Create mock omni env printer
	omniEnv := env.NewMockEnvPrinter()
	m.injector.Register("omniEnv", omniEnv)

	// Create mock sops env printer
	sopsEnv := env.NewMockEnvPrinter()
	m.injector.Register("sopsEnv", sopsEnv)

	// Create mock talos env printer
	talosEnv := env.NewMockEnvPrinter()
	m.injector.Register("talosEnv", talosEnv)

	// Create mock terraform env printer
	terraformEnv := env.NewMockEnvPrinter()
	m.injector.Register("terraformEnv", terraformEnv)

	// Create mock windsor env printer
	windsorEnv := env.NewMockEnvPrinter()
	m.injector.Register("windsorEnv", windsorEnv)

<<<<<<< HEAD
	// Create mock secrets provider
	secretsProvider := secrets.NewMockSecretsProvider()
	m.injector.Register("secretsProvider", secretsProvider)
=======
	// Create mock custom env printer
	customEnv := env.NewMockEnvPrinter()
	m.injector.Register("customEnv", customEnv)
>>>>>>> f2001fe5

	return nil
}

// CreateServiceComponents calls the mock CreateServiceComponentsFunc if set, otherwise creates mock components
func (m *MockController) CreateServiceComponents() error {
	if m.CreateServiceComponentsFunc != nil {
		return m.CreateServiceComponentsFunc()
	}

	contextConfig := m.configHandler.GetConfig()

	// Create mock dns service
	dnsEnabled := m.configHandler.GetBool("dns.enabled")
	if dnsEnabled {
		dnsService := services.NewMockService()
		m.injector.Register("dnsService", dnsService)
	}

	// Create mock git livereload service
	gitLivereloadEnabled := m.configHandler.GetBool("git.livereload.enabled")
	if gitLivereloadEnabled {
		gitLivereloadService := services.NewMockService()
		m.injector.Register("gitLivereloadService", gitLivereloadService)
	}

	// Create mock localstack service
	localstackEnabled := m.configHandler.GetBool("aws.localstack.enabled")
	if localstackEnabled {
		localstackService := services.NewMockService()
		m.injector.Register("localstackService", localstackService)
	}

	// Create mock registry services if Docker and Registries are defined
	if contextConfig.Docker != nil && contextConfig.Docker.Registries != nil {
		for key := range contextConfig.Docker.Registries {
			service := services.NewMockService()
			service.SetName(key)
			serviceName := fmt.Sprintf("registryService.%s", key)
			m.injector.Register(serviceName, service)
		}
	}

	// Create mock cluster services
	clusterEnabled := m.configHandler.GetBool("cluster.enabled")
	if clusterEnabled {
		controlPlaneCount := m.configHandler.GetInt("cluster.controlplanes.count")
		workerCount := m.configHandler.GetInt("cluster.workers.count")

		clusterDriver := m.configHandler.GetString("cluster.driver")

		// Create mock talos cluster
		if clusterDriver == "talos" {
			for i := 1; i <= controlPlaneCount; i++ {
				controlPlaneService := services.NewMockService()
				controlPlaneService.SetName(fmt.Sprintf("controlplane-%d", i))
				serviceName := fmt.Sprintf("clusterNode.controlplane-%d", i)
				m.injector.Register(serviceName, controlPlaneService)
			}
			for i := 1; i <= workerCount; i++ {
				workerService := services.NewMockService()
				workerService.SetName(fmt.Sprintf("worker-%d", i))
				serviceName := fmt.Sprintf("clusterNode.worker-%d", i)
				m.injector.Register(serviceName, workerService)
			}
		}
	}

	return nil
}

// CreateVirtualizationComponents calls the mock CreateVirtualizationComponentsFunc if set, otherwise creates mock components
func (c *MockController) CreateVirtualizationComponents() error {
	if c.CreateVirtualizationComponentsFunc != nil {
		return c.CreateVirtualizationComponentsFunc()
	}

	vmDriver := c.configHandler.GetString("vm.driver")
	dockerEnabled := c.configHandler.GetBool("docker.enabled")

	if vmDriver != "" {
		// Create and register the RealNetworkInterfaceProvider instance
		networkInterfaceProvider := &network.MockNetworkInterfaceProvider{}
		c.injector.Register("networkInterfaceProvider", networkInterfaceProvider)

		// Create and register the ssh client
		sshClient := ssh.NewMockSSHClient()
		c.injector.Register("sshClient", sshClient)

		// Create and register the secure shell
		secureShell := shell.NewSecureShell(c.injector)
		c.injector.Register("secureShell", secureShell)
	}

	// Create mock colima components
	if vmDriver == "colima" {
		// Create mock colima virtual machine
		colimaVirtualMachine := virt.NewMockVirt()
		c.injector.Register("virtualMachine", colimaVirtualMachine)

		// Create mock colima network manager
		networkManager := network.NewMockNetworkManager()
		c.injector.Register("networkManager", networkManager)
	}

	// Create mock docker container runtime
	if dockerEnabled {
		containerRuntime := virt.NewMockVirt()
		c.injector.Register("containerRuntime", containerRuntime)
	}

	return nil
}

// CreateStackComponents calls the mock CreateStackComponentsFunc if set, otherwise creates mock components
func (c *MockController) CreateStackComponents() error {
	if c.CreateStackComponentsFunc != nil {
		return c.CreateStackComponentsFunc()
	}

	// Create a new stack
	stackInstance := stack.NewMockStack(c.injector)
	c.injector.Register("stack", stackInstance)

	return nil
}

// WriteConfigurationFiles calls the mock WriteConfigurationFilesFunc if set, otherwise calls the parent function
func (c *MockController) WriteConfigurationFiles() error {
	if c.WriteConfigurationFilesFunc != nil {
		return c.WriteConfigurationFilesFunc()
	}
	return nil
}

// ResolveInjector calls the mock ResolveInjectorFunc if set, otherwise returns a mock injector
func (c *MockController) ResolveInjector() di.Injector {
	if c.ResolveInjectorFunc != nil {
		return c.ResolveInjectorFunc()
	}
	return c.BaseController.ResolveInjector()
}

// ResolveConfigHandler calls the mock ResolveConfigHandlerFunc if set, otherwise calls the parent function
func (c *MockController) ResolveConfigHandler() config.ConfigHandler {
	if c.ResolveConfigHandlerFunc != nil {
		return c.ResolveConfigHandlerFunc()
	}
	return c.BaseController.ResolveConfigHandler()
}

// ResolveEnvPrinter calls the mock ResolveEnvPrinterFunc if set, otherwise calls the parent function
func (c *MockController) ResolveEnvPrinter(name string) env.EnvPrinter {
	if c.ResolveEnvPrinterFunc != nil {
		return c.ResolveEnvPrinterFunc(name)
	}
	return c.BaseController.ResolveEnvPrinter(name)
}

// ResolveAllEnvPrinters calls the mock ResolveAllEnvPrintersFunc if set, otherwise calls the parent function
func (c *MockController) ResolveAllEnvPrinters() []env.EnvPrinter {
	if c.ResolveAllEnvPrintersFunc != nil {
		return c.ResolveAllEnvPrintersFunc()
	}
	return c.BaseController.ResolveAllEnvPrinters()
}

// ResolveShell calls the mock ResolveShellFunc if set, otherwise calls the parent function
func (c *MockController) ResolveShell() shell.Shell {
	if c.ResolveShellFunc != nil {
		return c.ResolveShellFunc()
	}
	return c.BaseController.ResolveShell()
}

// ResolveSecureShell calls the mock ResolveSecureShellFunc if set, otherwise calls the parent function
func (c *MockController) ResolveSecureShell() shell.Shell {
	if c.ResolveSecureShellFunc != nil {
		return c.ResolveSecureShellFunc()
	}
	return c.BaseController.ResolveSecureShell()
}

// ResolveToolsManager calls the mock ResolveToolsManagerFunc if set, otherwise calls the parent function
func (c *MockController) ResolveToolsManager() tools.ToolsManager {
	if c.ResolveToolsManagerFunc != nil {
		return c.ResolveToolsManagerFunc()
	}
	return c.BaseController.ResolveToolsManager()
}

// ResolveNetworkManager calls the mock ResolveNetworkManagerFunc if set, otherwise calls the parent function
func (c *MockController) ResolveNetworkManager() network.NetworkManager {
	if c.ResolveNetworkManagerFunc != nil {
		return c.ResolveNetworkManagerFunc()
	}
	return c.BaseController.ResolveNetworkManager()
}

// ResolveService calls the mock ResolveServiceFunc if set, otherwise calls the parent function
func (c *MockController) ResolveService(name string) services.Service {
	if c.ResolveServiceFunc != nil {
		return c.ResolveServiceFunc(name)
	}
	return c.BaseController.ResolveService(name)
}

// ResolveAllServices calls the mock ResolveAllServicesFunc if set, otherwise calls the parent function
func (c *MockController) ResolveAllServices() []services.Service {
	if c.ResolveAllServicesFunc != nil {
		return c.ResolveAllServicesFunc()
	}
	return c.BaseController.ResolveAllServices()
}

// ResolveVirtualMachine calls the mock ResolveVirtualMachineFunc if set, otherwise calls the parent function
func (c *MockController) ResolveVirtualMachine() virt.VirtualMachine {
	if c.ResolveVirtualMachineFunc != nil {
		return c.ResolveVirtualMachineFunc()
	}
	return c.BaseController.ResolveVirtualMachine()
}

// ResolveContainerRuntime calls the mock ResolveContainerRuntimeFunc if set, otherwise calls the parent function
func (c *MockController) ResolveContainerRuntime() virt.ContainerRuntime {
	if c.ResolveContainerRuntimeFunc != nil {
		return c.ResolveContainerRuntimeFunc()
	}
	return c.BaseController.ResolveContainerRuntime()
}

// ResolveAllGenerators calls the mock ResolveAllGeneratorsFunc if set, otherwise calls the parent function
func (c *MockController) ResolveAllGenerators() []generators.Generator {
	if c.ResolveAllGeneratorsFunc != nil {
		return c.ResolveAllGeneratorsFunc()
	}
	return c.BaseController.ResolveAllGenerators()
}

// ResolveStack calls the mock ResolveStackFunc if set, otherwise calls the parent function
func (c *MockController) ResolveStack() stack.Stack {
	if c.ResolveStackFunc != nil {
		return c.ResolveStackFunc()
	}
	return c.BaseController.ResolveStack()
}

// ResolveBlueprintHandler calls the mock ResolveBlueprintHandlerFunc if set, otherwise calls the parent function
func (c *MockController) ResolveBlueprintHandler() blueprint.BlueprintHandler {
	if c.ResolveBlueprintHandlerFunc != nil {
		return c.ResolveBlueprintHandlerFunc()
	}
	return c.BaseController.ResolveBlueprintHandler()
}

// ResolveSecretsProvider calls the mock ResolveSecretsProviderFunc if set, otherwise calls the parent function
func (c *MockController) ResolveSecretsProvider() secrets.SecretsProvider {
	if c.ResolveSecretsProviderFunc != nil {
		return c.ResolveSecretsProviderFunc()
	}
	return c.BaseController.ResolveSecretsProvider()
}

// Ensure MockController implements Controller
var _ Controller = (*MockController)(nil)<|MERGE_RESOLUTION|>--- conflicted
+++ resolved
@@ -179,15 +179,9 @@
 	windsorEnv := env.NewMockEnvPrinter()
 	m.injector.Register("windsorEnv", windsorEnv)
 
-<<<<<<< HEAD
-	// Create mock secrets provider
-	secretsProvider := secrets.NewMockSecretsProvider()
-	m.injector.Register("secretsProvider", secretsProvider)
-=======
 	// Create mock custom env printer
 	customEnv := env.NewMockEnvPrinter()
 	m.injector.Register("customEnv", customEnv)
->>>>>>> f2001fe5
 
 	return nil
 }
