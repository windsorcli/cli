package controller

import (
	"fmt"

	"github.com/windsorcli/cli/pkg/blueprint"
	"github.com/windsorcli/cli/pkg/config"
	"github.com/windsorcli/cli/pkg/di"
	"github.com/windsorcli/cli/pkg/env"
	"github.com/windsorcli/cli/pkg/generators"
	"github.com/windsorcli/cli/pkg/network"
	"github.com/windsorcli/cli/pkg/secrets"
	"github.com/windsorcli/cli/pkg/services"
	"github.com/windsorcli/cli/pkg/shell"
	"github.com/windsorcli/cli/pkg/ssh"
	"github.com/windsorcli/cli/pkg/stack"
	"github.com/windsorcli/cli/pkg/tools"
	"github.com/windsorcli/cli/pkg/virt"
)

// RealController struct implements the RealController interface.
type RealController struct {
	BaseController
}

// NewRealController creates a new controller.
func NewRealController(injector di.Injector) *RealController {
	return &RealController{
		BaseController: BaseController{
			injector: injector,
		},
	}
}

// Ensure RealController implements the Controller interface
var _ Controller = (*RealController)(nil)

// CreateCommonComponents sets up config and shell for command execution.
// It registers and initializes these components.
func (c *RealController) CreateCommonComponents() error {
	configHandler := config.NewYamlConfigHandler(c.injector)
	c.injector.Register("configHandler", configHandler)
	c.configHandler = configHandler

	shell := shell.NewDefaultShell(c.injector)
	c.injector.Register("shell", shell)

	// Testing Note: The following is hard to test as these are registered
	// above and can't be mocked externally. There may be a better way to
	// organize this in the future but this works for now, so we don't expect
	// these lines to be covered by tests.

	// Initialize the config handler
	if err := configHandler.Initialize(); err != nil {
		return fmt.Errorf("error initializing config handler: %w", err)
	}

	// Initialize the shell
	if err := shell.Initialize(); err != nil {
		return fmt.Errorf("error initializing shell: %w", err)
	}

	return nil
}

// Initializes project components like generators and tools manager. Registers
// and initializes blueprint, terraform, and kustomize generators. Determines
// and sets the tools manager: aqua, asdf, or default, based on config or setup.
func (c *RealController) CreateProjectComponents() error {
	gitGenerator := generators.NewGitGenerator(c.injector)
	c.injector.Register("gitGenerator", gitGenerator)

	blueprintHandler := blueprint.NewBlueprintHandler(c.injector)
	c.injector.Register("blueprintHandler", blueprintHandler)

	terraformGenerator := generators.NewTerraformGenerator(c.injector)
	c.injector.Register("terraformGenerator", terraformGenerator)

	kustomizeGenerator := generators.NewKustomizeGenerator(c.injector)
	c.injector.Register("kustomizeGenerator", kustomizeGenerator)

	toolsManagerType := c.configHandler.GetString("toolsManager")
	var toolsManager tools.ToolsManager

	if toolsManagerType == "" {
		var err error
		toolsManagerType, err = tools.CheckExistingToolsManager(c.configHandler.GetString("projectRoot"))
		if err != nil {
			// Not tested as this is a static function and we can't mock it
			return fmt.Errorf("error checking existing tools manager: %w", err)
		}
	}

	switch toolsManagerType {
	// case "aqua":
	// TODO: Implement aqua tools manager
	// case "asdf":
	// TODO: Implement asdf tools manager
	default:
		toolsManager = tools.NewToolsManager(c.injector)
	}

	c.injector.Register("toolsManager", toolsManager)

	return nil
}

// CreateEnvComponents creates components required for env and exec commands
// Registers environment printers for AWS, Docker, Kube, Omni, Sops, Talos, Terraform, and Windsor.
// AWS and Docker printers are conditional on their respective configurations being enabled.
// Each printer is created and registered with the dependency injector.
// Returns nil on successful registration of all environment components.
func (c *RealController) CreateEnvComponents() error {
	if c.configHandler.GetBool("aws.enabled") {
		awsEnv := env.NewAwsEnvPrinter(c.injector)
		c.injector.Register("awsEnv", awsEnv)
	}

	if c.configHandler.GetBool("docker.enabled") {
		dockerEnv := env.NewDockerEnvPrinter(c.injector)
		c.injector.Register("dockerEnv", dockerEnv)
	}

	kubeEnv := env.NewKubeEnvPrinter(c.injector)
	c.injector.Register("kubeEnv", kubeEnv)

	omniEnv := env.NewOmniEnvPrinter(c.injector)
	c.injector.Register("omniEnv", omniEnv)

	sopsEnv := env.NewSopsEnvPrinter(c.injector)
	c.injector.Register("sopsEnv", sopsEnv)

	talosEnv := env.NewTalosEnvPrinter(c.injector)
	c.injector.Register("talosEnv", talosEnv)

	terraformEnv := env.NewTerraformEnvPrinter(c.injector)
	c.injector.Register("terraformEnv", terraformEnv)

	windsorEnv := env.NewWindsorEnvPrinter(c.injector)
	c.injector.Register("windsorEnv", windsorEnv)

<<<<<<< HEAD
	secretsProviderType := c.configHandler.GetString("secrets.provider")
	var secretsProvider secrets.SecretsProvider

	if secretsProviderType == "" {
		secretsProvider = secrets.NewBaseSecretsProvider()
	} else {
		// Future implementation for other secrets providers can be added here
		secretsProvider = secrets.NewBaseSecretsProvider()
	}

	c.injector.Register("secretsProvider", secretsProvider)
=======
	customEnv := env.NewCustomEnvPrinter(c.injector)
	c.injector.Register("customEnv", customEnv)
>>>>>>> f2001fe5

	return nil
}

// CreateServiceComponents sets up services based on config, including DNS,
// Git livereload, Localstack, and Docker registries. If Talos is used, it
// registers control plane and worker services for the cluster.
func (c *RealController) CreateServiceComponents() error {
	configHandler := c.configHandler
	contextConfig := configHandler.GetConfig()

	if !configHandler.GetBool("docker.enabled") {
		return nil
	}

	dnsEnabled := configHandler.GetBool("dns.enabled")
	if dnsEnabled {
		dnsService := services.NewDNSService(c.injector)
		c.injector.Register("dnsService", dnsService)
	}

	gitLivereloadEnabled := configHandler.GetBool("git.livereload.enabled")
	if gitLivereloadEnabled {
		gitLivereloadService := services.NewGitLivereloadService(c.injector)
		c.injector.Register("gitLivereloadService", gitLivereloadService)
	}

	localstackEnabled := configHandler.GetBool("aws.localstack.enabled")
	if localstackEnabled {
		localstackService := services.NewLocalstackService(c.injector)
		c.injector.Register("localstackService", localstackService)
	}

	if contextConfig.Docker != nil && contextConfig.Docker.Registries != nil {
		// Not unit tested currently as we can't easily create registry entries in tests
		for key := range contextConfig.Docker.Registries {
			service := services.NewRegistryService(c.injector)
			service.SetName(key)
			serviceName := fmt.Sprintf("registryService.%s", key)
			c.injector.Register(serviceName, service)
		}
	}

	clusterEnabled := configHandler.GetBool("cluster.enabled")
	if clusterEnabled {
		controlPlaneCount := configHandler.GetInt("cluster.controlplanes.count")
		workerCount := configHandler.GetInt("cluster.workers.count")

		clusterDriver := configHandler.GetString("cluster.driver")

		if clusterDriver == "talos" {
			for i := 1; i <= controlPlaneCount; i++ {
				controlPlaneService := services.NewTalosService(c.injector, "controlplane")
				controlPlaneService.SetName(fmt.Sprintf("controlplane-%d", i))
				serviceName := fmt.Sprintf("clusterNode.controlplane-%d", i)
				c.injector.Register(serviceName, controlPlaneService)
			}
			for i := 1; i <= workerCount; i++ {
				workerService := services.NewTalosService(c.injector, "worker")
				workerService.SetName(fmt.Sprintf("worker-%d", i))
				serviceName := fmt.Sprintf("clusterNode.worker-%d", i)
				c.injector.Register(serviceName, workerService)
			}
		}
	}

	return nil
}

// CreateVirtualizationComponents sets up virtualization based on config.
// Registers network, SSH, and VM components for Colima. Adds Docker runtime if enabled.
func (c *RealController) CreateVirtualizationComponents() error {
	configHandler := c.configHandler

	vmDriver := configHandler.GetString("vm.driver")
	dockerEnabled := configHandler.GetBool("docker.enabled")

	if vmDriver == "colima" {
		networkInterfaceProvider := &network.RealNetworkInterfaceProvider{}
		c.injector.Register("networkInterfaceProvider", networkInterfaceProvider)

		sshClient := ssh.NewSSHClient()
		c.injector.Register("sshClient", sshClient)

		secureShell := shell.NewSecureShell(c.injector)
		c.injector.Register("secureShell", secureShell)

		colimaVirtualMachine := virt.NewColimaVirt(c.injector)
		c.injector.Register("virtualMachine", colimaVirtualMachine)

		networkManager := network.NewColimaNetworkManager(c.injector)
		c.injector.Register("networkManager", networkManager)
	} else {
		networkManager := network.NewBaseNetworkManager(c.injector)
		c.injector.Register("networkManager", networkManager)
	}

	if dockerEnabled {
		containerRuntime := virt.NewDockerVirt(c.injector)
		c.injector.Register("containerRuntime", containerRuntime)
	}

	return nil
}

// CreateStackComponents creates stack components
func (c *RealController) CreateStackComponents() error {
	stackInstance := stack.NewWindsorStack(c.injector)
	c.injector.Register("stack", stackInstance)

	return nil
}

// Ensure RealController implements the Controller interface
var _ Controller = (*RealController)(nil)<|MERGE_RESOLUTION|>--- conflicted
+++ resolved
@@ -9,7 +9,6 @@
 	"github.com/windsorcli/cli/pkg/env"
 	"github.com/windsorcli/cli/pkg/generators"
 	"github.com/windsorcli/cli/pkg/network"
-	"github.com/windsorcli/cli/pkg/secrets"
 	"github.com/windsorcli/cli/pkg/services"
 	"github.com/windsorcli/cli/pkg/shell"
 	"github.com/windsorcli/cli/pkg/ssh"
@@ -111,50 +110,28 @@
 // Each printer is created and registered with the dependency injector.
 // Returns nil on successful registration of all environment components.
 func (c *RealController) CreateEnvComponents() error {
-	if c.configHandler.GetBool("aws.enabled") {
-		awsEnv := env.NewAwsEnvPrinter(c.injector)
-		c.injector.Register("awsEnv", awsEnv)
-	}
-
-	if c.configHandler.GetBool("docker.enabled") {
-		dockerEnv := env.NewDockerEnvPrinter(c.injector)
-		c.injector.Register("dockerEnv", dockerEnv)
-	}
-
-	kubeEnv := env.NewKubeEnvPrinter(c.injector)
-	c.injector.Register("kubeEnv", kubeEnv)
-
-	omniEnv := env.NewOmniEnvPrinter(c.injector)
-	c.injector.Register("omniEnv", omniEnv)
-
-	sopsEnv := env.NewSopsEnvPrinter(c.injector)
-	c.injector.Register("sopsEnv", sopsEnv)
-
-	talosEnv := env.NewTalosEnvPrinter(c.injector)
-	c.injector.Register("talosEnv", talosEnv)
-
-	terraformEnv := env.NewTerraformEnvPrinter(c.injector)
-	c.injector.Register("terraformEnv", terraformEnv)
-
-	windsorEnv := env.NewWindsorEnvPrinter(c.injector)
-	c.injector.Register("windsorEnv", windsorEnv)
-
-<<<<<<< HEAD
-	secretsProviderType := c.configHandler.GetString("secrets.provider")
-	var secretsProvider secrets.SecretsProvider
-
-	if secretsProviderType == "" {
-		secretsProvider = secrets.NewBaseSecretsProvider()
-	} else {
-		// Future implementation for other secrets providers can be added here
-		secretsProvider = secrets.NewBaseSecretsProvider()
-	}
-
-	c.injector.Register("secretsProvider", secretsProvider)
-=======
-	customEnv := env.NewCustomEnvPrinter(c.injector)
-	c.injector.Register("customEnv", customEnv)
->>>>>>> f2001fe5
+	envPrinters := map[string]func(di.Injector) env.EnvPrinter{
+		"awsEnv":       func(injector di.Injector) env.EnvPrinter { return env.NewAwsEnvPrinter(injector) },
+		"dockerEnv":    func(injector di.Injector) env.EnvPrinter { return env.NewDockerEnvPrinter(injector) },
+		"kubeEnv":      func(injector di.Injector) env.EnvPrinter { return env.NewKubeEnvPrinter(injector) },
+		"omniEnv":      func(injector di.Injector) env.EnvPrinter { return env.NewOmniEnvPrinter(injector) },
+		"sopsEnv":      func(injector di.Injector) env.EnvPrinter { return env.NewSopsEnvPrinter(injector) },
+		"talosEnv":     func(injector di.Injector) env.EnvPrinter { return env.NewTalosEnvPrinter(injector) },
+		"terraformEnv": func(injector di.Injector) env.EnvPrinter { return env.NewTerraformEnvPrinter(injector) },
+		"windsorEnv":   func(injector di.Injector) env.EnvPrinter { return env.NewWindsorEnvPrinter(injector) },
+		"customEnv":    func(injector di.Injector) env.EnvPrinter { return env.NewCustomEnvPrinter(injector) },
+	}
+
+	for key, constructor := range envPrinters {
+		if key == "awsEnv" && !c.configHandler.GetBool("aws.enabled") {
+			continue
+		}
+		if key == "dockerEnv" && !c.configHandler.GetBool("docker.enabled") {
+			continue
+		}
+		envPrinter := constructor(c.injector)
+		c.injector.Register(key, envPrinter)
+	}
 
 	return nil
 }
