package env

import (
	"errors"
	"fmt"
	"os"
	"path/filepath"
	"reflect"
	"strings"
	"testing"

	"github.com/windsorcli/cli/pkg/config"
	"github.com/windsorcli/cli/pkg/context"
	"github.com/windsorcli/cli/pkg/di"
	"github.com/windsorcli/cli/pkg/shell"
)

type DockerEnvPrinterMocks struct {
	Injector       di.Injector
	ContextHandler *context.MockContext
	Shell          *shell.MockShell
	ConfigHandler  *config.MockConfigHandler
}

func setupSafeDockerEnvPrinterMocks(injector ...di.Injector) *DockerEnvPrinterMocks {
	var mockInjector di.Injector
	if len(injector) > 0 {
		mockInjector = injector[0]
	} else {
		mockInjector = di.NewMockInjector()
	}

	mockContext := context.NewMockContext()
	mockContext.GetConfigRootFunc = func() (string, error) {
		return filepath.FromSlash("/mock/config/root"), nil
	}

	mockShell := shell.NewMockShell()

	mockConfigHandler := config.NewMockConfigHandler()
	mockConfigHandler.GetStringFunc = func(key string, defaultValue ...string) string {
		return "mock-value"
	}

	mockInjector.Register("contextHandler", mockContext)
	mockInjector.Register("shell", mockShell)
	mockInjector.Register("configHandler", mockConfigHandler)

	return &DockerEnvPrinterMocks{
		Injector:       mockInjector,
		ContextHandler: mockContext,
		Shell:          mockShell,
		ConfigHandler:  mockConfigHandler,
	}
}

func TestDockerEnvPrinter_GetEnvVars(t *testing.T) {
	t.Run("Success", func(t *testing.T) {
		mocks := setupSafeDockerEnvPrinterMocks()

		originalStat := stat
		defer func() { stat = originalStat }()
		stat = func(name string) (os.FileInfo, error) {
			if name == filepath.FromSlash("/mock/config/root/compose.yaml") || name == filepath.FromSlash("/mock/config/root/compose.yml") {
				return nil, nil
			}
			return nil, os.ErrNotExist
		}

		dockerEnvPrinter := NewDockerEnvPrinter(mocks.Injector)
		dockerEnvPrinter.Initialize()

		envVars, err := dockerEnvPrinter.GetEnvVars()
		if err != nil {
			t.Fatalf("GetEnvVars returned an error: %v", err)
		}

		if envVars["COMPOSE_FILE"] != filepath.FromSlash("/mock/config/root/compose.yaml") && envVars["COMPOSE_FILE"] != filepath.FromSlash("/mock/config/root/compose.yml") {
			t.Errorf("COMPOSE_FILE = %v, want %v or %v", envVars["COMPOSE_FILE"], filepath.FromSlash("/mock/config/root/compose.yaml"), filepath.FromSlash("/mock/config/root/compose.yml"))
		}

		if envVars["DOCKER_SOCK"] != "" {
			t.Errorf("DOCKER_SOCK = %v, want empty", envVars["DOCKER_SOCK"])
		}
	})

	t.Run("ColimaDriver", func(t *testing.T) {
		mocks := setupSafeDockerEnvPrinterMocks()
		mocks.ContextHandler.GetContextFunc = func() string {
			return "test-context"
		}

		originalStat := stat
		defer func() { stat = originalStat }()
		stat = func(name string) (os.FileInfo, error) {
			if name == filepath.FromSlash("/mock/config/root/compose.yaml") {
				return nil, nil
			}
			return nil, os.ErrNotExist
		}

		originalUserHomeDir := osUserHomeDir
		defer func() { osUserHomeDir = originalUserHomeDir }()
		osUserHomeDir = func() (string, error) {
			return "/mock/home", nil
		}

		mockConfigHandler := config.NewMockConfigHandler()
		mockConfigHandler.GetStringFunc = func(key string, defaultValue ...string) string {
			if key == "vm.driver" {
				return "colima"
			}
			return ""
		}
		mocks.Injector.Register("configHandler", mockConfigHandler)

		dockerEnvPrinter := NewDockerEnvPrinter(mocks.Injector)
		dockerEnvPrinter.Initialize()

		envVars, err := dockerEnvPrinter.GetEnvVars()
		if err != nil {
			t.Fatalf("GetEnvVars returned an error: %v", err)
		}

<<<<<<< HEAD
		expectedDockerHost := filepath.Join("/mock/home", ".colima", "test-context", "docker.sock")
		if envVars["DOCKER_SOCK"] != expectedDockerHost {
			t.Errorf("DOCKER_SOCK = %v, want %v", envVars["DOCKER_SOCK"], expectedDockerHost)
=======
		expectedDockerHost := fmt.Sprintf("unix://%s/.colima/windsor-%s/docker.sock", "/mock/home", "test-context")
		if envVars["DOCKER_HOST"] != expectedDockerHost {
			t.Errorf("DOCKER_HOST = %v, want %v", envVars["DOCKER_HOST"], expectedDockerHost)
>>>>>>> bb2e7e2f
		}
	})

	t.Run("NoComposeFile", func(t *testing.T) {
		mocks := setupSafeDockerEnvPrinterMocks()

		originalStat := stat
		defer func() { stat = originalStat }()
		stat = func(name string) (os.FileInfo, error) {
			return nil, os.ErrNotExist
		}

		dockerEnvPrinter := NewDockerEnvPrinter(mocks.Injector)
		dockerEnvPrinter.Initialize()

		envVars, err := dockerEnvPrinter.GetEnvVars()
		if err != nil {
			t.Fatalf("GetEnvVars returned an error: %v", err)
		}

		if envVars["COMPOSE_FILE"] != "" {
			t.Errorf("COMPOSE_FILE = %v, want empty", envVars["COMPOSE_FILE"])
		}
	})

	t.Run("GetConfigRootError", func(t *testing.T) {
		mocks := setupSafeDockerEnvPrinterMocks()
		mocks.ContextHandler.GetConfigRootFunc = func() (string, error) {
			return "", errors.New("mock context error")
		}

		dockerEnvPrinter := NewDockerEnvPrinter(mocks.Injector)
		dockerEnvPrinter.Initialize()

		_, err := dockerEnvPrinter.GetEnvVars()
		expectedError := "error retrieving configuration root directory: mock context error"
		if err == nil || err.Error() != expectedError {
			t.Errorf("error = %v, want %v", err, expectedError)
		}
	})

	t.Run("YmlFileExists", func(t *testing.T) {
		mocks := setupSafeDockerEnvPrinterMocks()

		originalStat := stat
		defer func() { stat = originalStat }()
		stat = func(name string) (os.FileInfo, error) {
			if name == filepath.FromSlash("/mock/config/root/compose.yml") {
				return nil, nil
			}
			return nil, os.ErrNotExist
		}

		dockerEnvPrinter := NewDockerEnvPrinter(mocks.Injector)
		dockerEnvPrinter.Initialize()

		envVars, err := dockerEnvPrinter.GetEnvVars()
		if err != nil {
			t.Fatalf("GetEnvVars returned an error: %v", err)
		}

		if envVars["COMPOSE_FILE"] != filepath.FromSlash("/mock/config/root/compose.yml") {
			t.Errorf("COMPOSE_FILE = %v, want %v", envVars["COMPOSE_FILE"], filepath.FromSlash("/mock/config/root/compose.yml"))
		}
	})

	t.Run("GetUserHomeDirError", func(t *testing.T) {
		mocks := setupSafeDockerEnvPrinterMocks()
		mocks.ConfigHandler.GetStringFunc = func(key string, defaultValue ...string) string {
			if key == "vm.driver" {
				return "colima"
			}
			return ""
		}

		originalUserHomeDir := osUserHomeDir
		defer func() { osUserHomeDir = originalUserHomeDir }()
		osUserHomeDir = func() (string, error) {
			return "", errors.New("mock user home dir error")
		}

		dockerEnvPrinter := NewDockerEnvPrinter(mocks.Injector)
		dockerEnvPrinter.Initialize()

		_, err := dockerEnvPrinter.GetEnvVars()
		if err == nil {
			t.Error("expected an error, got nil")
		} else if !strings.Contains(err.Error(), "mock user home dir error") {
			t.Errorf("error = %v, want error containing 'mock user home dir error'", err)
		}
	})
}

func TestDockerEnvPrinter_Print(t *testing.T) {
	t.Run("Success", func(t *testing.T) {
		// Use setupSafeAwsEnvMocks to create mocks
		mocks := setupSafeDockerEnvPrinterMocks()
		mockInjector := mocks.Injector
		dockerEnvPrinter := NewDockerEnvPrinter(mockInjector)
		dockerEnvPrinter.Initialize()

		// Mock the stat function to simulate the existence of the Docker compose file
		stat = func(name string) (os.FileInfo, error) {
			if name == filepath.FromSlash("/mock/config/root/compose.yaml") || name == filepath.FromSlash("/mock/config/root/compose.yml") {
				return nil, nil // Simulate that the file exists
			}
			return nil, os.ErrNotExist
		}

		// Mock the PrintEnvVarsFunc to verify it is called with the correct envVars
		var capturedEnvVars map[string]string
		mocks.Shell.PrintEnvVarsFunc = func(envVars map[string]string) error {
			capturedEnvVars = envVars
			return nil
		}

		// Call Print and check for errors
		err := dockerEnvPrinter.Print()
		if err != nil {
			t.Errorf("unexpected error: %v", err)
		}

		// Verify that PrintEnvVarsFunc was called with the correct envVars
		expectedEnvVars := map[string]string{
			"COMPOSE_FILE": filepath.FromSlash("/mock/config/root/compose.yaml"),
		}
		if !reflect.DeepEqual(capturedEnvVars, expectedEnvVars) {
			t.Errorf("capturedEnvVars = %v, want %v", capturedEnvVars, expectedEnvVars)
		}
	})

	t.Run("GetConfigError", func(t *testing.T) {
		// Use setupSafeAwsEnvMocks to create mocks
		mocks := setupSafeDockerEnvPrinterMocks()

		// Override the GetConfigFunc to simulate an error
		mocks.ContextHandler.GetConfigRootFunc = func() (string, error) {
			return "", errors.New("mock config error")
		}

		mockInjector := mocks.Injector

		dockerEnvPrinter := NewDockerEnvPrinter(mockInjector)
		dockerEnvPrinter.Initialize()

		// Call Print and check for errors
		err := dockerEnvPrinter.Print()
		if err == nil {
			t.Error("expected error, got nil")
		} else if !strings.Contains(err.Error(), "mock config error") {
			t.Errorf("unexpected error message: %v", err)
		}
	})
}<|MERGE_RESOLUTION|>--- conflicted
+++ resolved
@@ -122,15 +122,9 @@
 			t.Fatalf("GetEnvVars returned an error: %v", err)
 		}
 
-<<<<<<< HEAD
-		expectedDockerHost := filepath.Join("/mock/home", ".colima", "test-context", "docker.sock")
-		if envVars["DOCKER_SOCK"] != expectedDockerHost {
-			t.Errorf("DOCKER_SOCK = %v, want %v", envVars["DOCKER_SOCK"], expectedDockerHost)
-=======
 		expectedDockerHost := fmt.Sprintf("unix://%s/.colima/windsor-%s/docker.sock", "/mock/home", "test-context")
 		if envVars["DOCKER_HOST"] != expectedDockerHost {
 			t.Errorf("DOCKER_HOST = %v, want %v", envVars["DOCKER_HOST"], expectedDockerHost)
->>>>>>> bb2e7e2f
 		}
 	})
 
