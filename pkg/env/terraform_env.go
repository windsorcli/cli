--- conflicted
+++ resolved
@@ -115,111 +115,11 @@
 		return nil
 	}
 
-	if err := e.generateBackendOverrideTf(currentPath); err != nil {
-		return err
-	}
-
-	if e.configHandler.GetBool("aws.localstack.enabled", false) {
-		if err := e.generateProviderOverrideTf(currentPath); err != nil {
-			return err
-		}
-	}
-
-	return nil
-}
-
-// GetAlias returns command aliases based on the execution mode.
-// This is challenging to mock, so we're not going to test it now.
-func (e *TerraformEnvPrinter) GetAlias() (map[string]string, error) {
-	if os.Getenv("WINDSOR_EXEC_MODE") == "container" {
-		containerID, err := shell.GetWindsorExecContainerID()
-		if err != nil || containerID == "" {
-			return map[string]string{}, nil
-		}
-		return map[string]string{"terraform": "windsor exec -- terraform"}, nil
-	}
-
-	return nil, nil
-}
-
-// generateBackendOverrideTf creates the backend_override.tf file for the project by determining
-// the backend type and writing the appropriate configuration to the file.
-func (e *TerraformEnvPrinter) generateBackendOverrideTf(projectPath string) error {
-	if projectPath == "" {
-		return nil
-	}
-
-	backendType := e.configHandler.GetString("terraform.backend.type", "local")
-
-	backendOverridePath := filepath.Join(projectPath, "backend_override.tf")
-	backendConfig := fmt.Sprintf(`terraform {
-  backend "%s" {}
-}`, backendType)
-
-	err := writeFile(backendOverridePath, []byte(backendConfig), os.ModePerm)
-	if err != nil {
-		return fmt.Errorf("error writing backend_override.tf: %w", err)
-	}
-
-	return nil
-}
-
-// generateProviderOverrideTf creates the provider_override.tf file for the project by determining
-// the provider configuration and writing the appropriate configuration to the file.
-func (e *TerraformEnvPrinter) generateProviderOverrideTf(projectPath string) error {
-	if projectPath == "" {
-		return nil
-	}
-
-<<<<<<< HEAD
-	overridePath := filepath.Join(projectPath, "provider_override.tf")
-=======
 	backend := e.configHandler.GetString("terraform.backend.type", "local")
->>>>>>> 163c26e1
-
-	// Check if localstack is enabled
-	if !e.configHandler.GetBool("aws.localstack.enabled", false) {
-		// If localstack isn't enabled, delete provider_override.tf if it exists
-		if _, err := stat(overridePath); err == nil {
-			if err := osRemove(overridePath); err != nil {
-				return fmt.Errorf("error deleting provider_override.tf: %w", err)
-			}
-		}
-		return nil
-	}
-
-<<<<<<< HEAD
-	region := e.configHandler.GetString("aws.region", "us-east-1")
-
-	// Derive the AWS endpoint URL as done in AWSGenerator
-	service, ok := e.injector.Resolve("localstackService").(svc.Service)
-	if !ok {
-		return fmt.Errorf("localstackService not found")
-	}
-	tld := e.configHandler.GetString("dns.domain", "test")
-	fullName := service.GetName() + "." + tld
-	localstackPort := constants.DEFAULT_AWS_LOCALSTACK_PORT
-
-	// Determine the list of AWS services to use
-	var awsServices []string
-	configuredAwsServices := e.configHandler.GetStringSlice("aws.localstack.services", nil)
-	if len(configuredAwsServices) > 0 {
-		awsServices = configuredAwsServices
-	} else {
-		awsServices = svc.ValidLocalstackServiceNames
-	}
-
-	// Filter out invalid Terraform AWS service names
-	validAwsServices := make([]string, 0, len(awsServices))
-	invalidServiceSet := make(map[string]struct{}, len(svc.InvalidTerraformAwsServiceNames))
-	for _, invalidService := range svc.InvalidTerraformAwsServiceNames {
-		invalidServiceSet[invalidService] = struct{}{}
-	}
-	for _, awsService := range awsServices {
-		if _, isInvalid := invalidServiceSet[awsService]; !isInvalid {
-			validAwsServices = append(validAwsServices, awsService)
-		}
-=======
+
+	backendOverridePath := filepath.Join(currentPath, "backend_override.tf")
+	var backendConfig string
+
 	switch backend {
 	case "local":
 		backendConfig = fmt.Sprintf(`terraform {
@@ -235,7 +135,103 @@
 }`)
 	default:
 		return fmt.Errorf("unsupported backend: %s", backend)
->>>>>>> 163c26e1
+	}
+
+	if e.configHandler.GetBool("aws.localstack.enabled", false) {
+		if err := e.generateProviderOverrideTf(currentPath); err != nil {
+			return err
+		}
+	}
+
+	return nil
+}
+
+// GetAlias returns command aliases based on the execution mode.
+// This is challenging to mock, so we're not going to test it now.
+func (e *TerraformEnvPrinter) GetAlias() (map[string]string, error) {
+	if os.Getenv("WINDSOR_EXEC_MODE") == "container" {
+		containerID, err := shell.GetWindsorExecContainerID()
+		if err != nil || containerID == "" {
+			return map[string]string{}, nil
+		}
+		return map[string]string{"terraform": "windsor exec -- terraform"}, nil
+	}
+
+	return nil, nil
+}
+
+// generateBackendOverrideTf creates the backend_override.tf file for the project by determining
+// the backend type and writing the appropriate configuration to the file.
+func (e *TerraformEnvPrinter) generateBackendOverrideTf(projectPath string) error {
+	if projectPath == "" {
+		return nil
+	}
+
+	backendType := e.configHandler.GetString("terraform.backend.type", "local")
+
+	backendOverridePath := filepath.Join(projectPath, "backend_override.tf")
+	backendConfig := fmt.Sprintf(`terraform {
+  backend "%s" {}
+}`, backendType)
+
+	err := writeFile(backendOverridePath, []byte(backendConfig), os.ModePerm)
+	if err != nil {
+		return fmt.Errorf("error writing backend_override.tf: %w", err)
+	}
+
+	return nil
+}
+
+// generateProviderOverrideTf creates the provider_override.tf file for the project by determining
+// the provider configuration and writing the appropriate configuration to the file.
+func (e *TerraformEnvPrinter) generateProviderOverrideTf(projectPath string) error {
+	if projectPath == "" {
+		return nil
+	}
+
+	overridePath := filepath.Join(projectPath, "provider_override.tf")
+
+	// Check if localstack is enabled
+	if !e.configHandler.GetBool("aws.localstack.enabled", false) {
+		// If localstack isn't enabled, delete provider_override.tf if it exists
+		if _, err := stat(overridePath); err == nil {
+			if err := osRemove(overridePath); err != nil {
+				return fmt.Errorf("error deleting provider_override.tf: %w", err)
+			}
+		}
+		return nil
+	}
+
+	region := e.configHandler.GetString("aws.region", "us-east-1")
+
+	// Derive the AWS endpoint URL as done in AWSGenerator
+	service, ok := e.injector.Resolve("localstackService").(svc.Service)
+	if !ok {
+		return fmt.Errorf("localstackService not found")
+	}
+	tld := e.configHandler.GetString("dns.domain", "test")
+	fullName := service.GetName() + "." + tld
+	localstackPort := constants.DEFAULT_AWS_LOCALSTACK_PORT
+
+	// Determine the list of AWS services to use
+	var awsServices []string
+	configuredAwsServices := e.configHandler.GetStringSlice("aws.localstack.services", nil)
+	if len(configuredAwsServices) > 0 {
+		awsServices = configuredAwsServices
+	} else {
+		awsServices = svc.ValidLocalstackServiceNames
+	}
+
+	// Filter out invalid Terraform AWS service names
+	validAwsServices := make([]string, 0, len(awsServices))
+	invalidServiceSet := make(map[string]struct{}, len(svc.InvalidTerraformAwsServiceNames))
+	for _, invalidService := range svc.InvalidTerraformAwsServiceNames {
+		invalidServiceSet[invalidService] = struct{}{}
+	}
+	for _, awsService := range awsServices {
+		if _, isInvalid := invalidServiceSet[awsService]; !isInvalid {
+			validAwsServices = append(validAwsServices, awsService)
+		}
 	}
 
 	// Create a new HCL file for the provider configuration
@@ -279,11 +275,6 @@
 // The function supports local, s3, and kubernetes backends.
 // It also includes backend.tfvars if present in the context directory.
 func (e *TerraformEnvPrinter) generateBackendConfigArgs(projectPath, configRoot string) ([]string, error) {
-<<<<<<< HEAD
-	backendType := e.configHandler.GetString("terraform.backend.type", "local")
-
-=======
->>>>>>> 163c26e1
 	var backendConfigArgs []string
 	backend := e.configHandler.GetString("terraform.backend.type", "local")
 
@@ -302,11 +293,7 @@
 
 	prefix := e.configHandler.GetString("terraform.backend.prefix", "")
 
-<<<<<<< HEAD
-	switch backendType {
-=======
 	switch backend {
->>>>>>> 163c26e1
 	case "local":
 		path := filepath.Join(configRoot, ".tfstate")
 		if prefix != "" {
@@ -335,11 +322,7 @@
 			}
 		}
 	default:
-<<<<<<< HEAD
-		return nil, fmt.Errorf("unsupported backend: %s", backendType)
-=======
 		return nil, fmt.Errorf("unsupported backend: %s", backend)
->>>>>>> 163c26e1
 	}
 
 	return backendConfigArgs, nil
