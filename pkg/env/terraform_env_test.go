--- conflicted
+++ resolved
@@ -10,7 +10,6 @@
 	"testing"
 
 	"github.com/windsorcli/cli/api/v1alpha1"
-	"github.com/windsorcli/cli/api/v1alpha1/aws"
 	"github.com/windsorcli/cli/api/v1alpha1/terraform"
 	"github.com/windsorcli/cli/pkg/config"
 
@@ -39,32 +38,12 @@
 	mockConfigHandler.GetConfigRootFunc = func() (string, error) {
 		return "/mock/config/root", nil
 	}
-<<<<<<< HEAD
-	mockConfigHandler.GetConfigFunc = func() *v1alpha1.Context {
-		return &v1alpha1.Context{
-			Terraform: &terraform.TerraformConfig{
-				Backend: &terraform.BackendConfig{
-					Type:       "local",
-					Local:      &terraform.LocalBackend{},
-					S3:         &terraform.S3Backend{},
-					Kubernetes: &terraform.KubernetesBackend{},
-				},
-			},
-			AWS: &aws.AWSConfig{
-				Localstack: &aws.LocalstackConfig{
-					Enabled:  boolPtr(true),
-					Services: []string{"s3", "sns"},
-				},
-				Region: stringPtr("us-east-1"),
-			},
-=======
 	mockConfigHandler.GetStringFunc = func(key string, defaultValue ...string) string {
 		if key == "terraform.backend.type" {
 			return "local"
 		}
 		if len(defaultValue) > 0 {
 			return defaultValue[0]
->>>>>>> 163c26e1
 		}
 		return ""
 	}
@@ -485,14 +464,6 @@
 		}
 	})
 
-<<<<<<< HEAD
-	t.Run("NotInATerraformProject", func(t *testing.T) {
-		// Given a mocked findRelativeTerraformProjectPath function returning an empty string
-		originalFindRelativeTerraformProjectPath := findRelativeTerraformProjectPath
-		defer func() { findRelativeTerraformProjectPath = originalFindRelativeTerraformProjectPath }()
-		findRelativeTerraformProjectPath = func() (string, error) {
-			return "", nil
-=======
 	t.Run("UnsupportedBackend", func(t *testing.T) {
 		mocks := setupSafeTerraformEnvMocks()
 		mocks.ConfigHandler.GetStringFunc = func(key string, defaultValue ...string) string {
@@ -549,7 +520,6 @@
 		defer func() { glob = originalGlob }()
 		glob = func(pattern string) ([]string, error) {
 			return []string{filepath.FromSlash("mock/project/root/terraform/project/path/main.tf")}, nil
->>>>>>> 163c26e1
 		}
 
 		// When the PostEnvHook function is called
@@ -911,10 +881,6 @@
 		}
 	})
 
-<<<<<<< HEAD
-	t.Run("NoProjectPath", func(t *testing.T) {
-		// Mock writeFile to ensure it never gets called
-=======
 	t.Run("S3Backend", func(t *testing.T) {
 		mocks := setupSafeTerraformEnvMocks()
 		mocks.ConfigHandler.GetStringFunc = func(key string, defaultValue ...string) string {
@@ -945,7 +911,6 @@
 
 		// And a mocked writeFile function to capture the output
 		var writtenData []byte
->>>>>>> 163c26e1
 		originalWriteFile := writeFile
 		defer func() { writeFile = originalWriteFile }()
 		writeFile = func(filename string, data []byte, perm os.FileMode) error {
@@ -961,11 +926,46 @@
 	t.Run("ErrorHandling", func(t *testing.T) {
 		// Use setupSafeTerraformEnvMocks to create mocks
 		mocks := setupSafeTerraformEnvMocks()
-<<<<<<< HEAD
-=======
 		mocks.ConfigHandler.GetStringFunc = func(key string, defaultValue ...string) string {
 			if key == "terraform.backend.type" {
 				return "kubernetes"
+			}
+			if len(defaultValue) > 0 {
+				return defaultValue[0]
+			}
+			return ""
+		}
+
+		// Mocked writeFile function to simulate an error
+		originalWriteFile := writeFile
+		defer func() { writeFile = originalWriteFile }()
+		writeFile = func(filename string, data []byte, perm os.FileMode) error {
+			return fmt.Errorf("mock error writing backend_override.tf file")
+		}
+
+		// When generateBackendOverrideTf is called
+		terraformEnvPrinter := NewTerraformEnvPrinter(mocks.Injector)
+		terraformEnvPrinter.Initialize()
+		err := terraformEnvPrinter.generateBackendOverrideTf("project/path")
+
+		// Then no error should occur and the expected backend config should be written
+		if err != nil {
+			t.Errorf("Expected no error, got %v", err)
+		}
+
+		expectedContent := `terraform {
+  backend "kubernetes" {}
+}`
+		if string(writtenData) != expectedContent {
+			t.Errorf("Expected backend config %q, got %q", expectedContent, string(writtenData))
+		}
+	})
+
+	t.Run("UnsupportedBackend", func(t *testing.T) {
+		mocks := setupSafeTerraformEnvMocks()
+		mocks.ConfigHandler.GetStringFunc = func(key string, defaultValue ...string) string {
+			if key == "terraform.backend.type" {
+				return "unsupported"
 			}
 			if len(defaultValue) > 0 {
 				return defaultValue[0]
@@ -988,72 +988,13 @@
 			}
 			return nil, nil
 		}
->>>>>>> 163c26e1
-
-		// Mocked writeFile function to simulate an error
-		originalWriteFile := writeFile
-		defer func() { writeFile = originalWriteFile }()
-		writeFile = func(filename string, data []byte, perm os.FileMode) error {
-<<<<<<< HEAD
-			return fmt.Errorf("mock error writing backend_override.tf file")
-=======
-			writtenData = data
-			return nil
-		}
 
 		// When generateBackendOverrideTf is called
 		terraformEnvPrinter := NewTerraformEnvPrinter(mocks.Injector)
 		terraformEnvPrinter.Initialize()
 		err := terraformEnvPrinter.generateBackendOverrideTf()
 
-		// Then no error should occur and the expected backend config should be written
-		if err != nil {
-			t.Errorf("Expected no error, got %v", err)
-		}
-
-		expectedContent := `terraform {
-  backend "kubernetes" {}
-}`
-		if string(writtenData) != expectedContent {
-			t.Errorf("Expected backend config %q, got %q", expectedContent, string(writtenData))
-		}
-	})
-
-	t.Run("UnsupportedBackend", func(t *testing.T) {
-		mocks := setupSafeTerraformEnvMocks()
-		mocks.ConfigHandler.GetStringFunc = func(key string, defaultValue ...string) string {
-			if key == "terraform.backend.type" {
-				return "unsupported"
-			}
-			if len(defaultValue) > 0 {
-				return defaultValue[0]
-			}
-			return ""
-		}
-
-		// Given a mocked getwd function simulating being in a terraform project root
-		originalGetwd := getwd
-		defer func() { getwd = originalGetwd }()
-		getwd = func() (string, error) {
-			return filepath.FromSlash("/mock/project/root/terraform/project/path"), nil
-		}
-		// And a mocked glob function simulating finding Terraform files
-		originalGlob := glob
-		defer func() { glob = originalGlob }()
-		glob = func(pattern string) ([]string, error) {
-			if pattern == filepath.FromSlash("/mock/project/root/terraform/project/path/*.tf") {
-				return []string{filepath.FromSlash("/mock/project/root/terraform/project/path/main.tf")}, nil
-			}
-			return nil, nil
->>>>>>> 163c26e1
-		}
-
-		// When generateBackendOverrideTf is called
-		terraformEnvPrinter := NewTerraformEnvPrinter(mocks.Injector)
-		terraformEnvPrinter.Initialize()
-		err := terraformEnvPrinter.generateBackendOverrideTf("project/path")
-
-		// Then an error should occur
+		// Then the error should contain the expected message
 		if err == nil {
 			t.Errorf("Expected error, got nil")
 		}
@@ -1128,10 +1069,7 @@
 						S3: &terraform.S3Backend{
 							Bucket:                    stringPtr("mock-bucket"),
 							Region:                    stringPtr("mock-region"),
-<<<<<<< HEAD
-=======
 							SecretKey:                 stringPtr("mock-secret-key"),
->>>>>>> 163c26e1
 							MaxRetries:                intPtr(5),
 							SkipCredentialsValidation: boolPtr(true),
 						},
