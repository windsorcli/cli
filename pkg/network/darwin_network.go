--- conflicted
+++ resolved
@@ -103,13 +103,8 @@
 		return fmt.Errorf("Error writing to temporary resolver file: %w", err)
 	}
 
-<<<<<<< HEAD
-	_, _, err = n.shell.ExecSudo(
-		fmt.Sprintf("🔐 Configuring DNS resolver at %s\n", resolverFile),
-=======
 	if _, err := n.shell.ExecSudo(
 		fmt.Sprintf("🔐 Configuring DNS resolver at %s", resolverFile),
->>>>>>> 163c26e1
 		"mv",
 		tempResolverFile,
 		resolverFile,
