--- conflicted
+++ resolved
@@ -130,30 +130,17 @@
 
 // checkDocker ensures Docker and Docker Compose are available in the system's PATH using execLookPath and shell.ExecSilent.
 // It checks for 'docker', 'docker-compose', 'docker-cli-plugin-docker-compose', or 'docker compose'.
-<<<<<<< HEAD
-// Only checks CLI availability and version, not daemon connectivity.
-=======
 // When in Colima mode, skips daemon-dependent checks since the Docker daemon may not be running yet.
->>>>>>> fda2fb17
 // Returns nil if any are found, else an error indicating Docker Compose is not available in the PATH.
 func (t *BaseToolsManager) checkDocker() error {
 	if _, err := execLookPath("docker"); err != nil {
 		return fmt.Errorf("docker is not available in the PATH")
 	}
 
-<<<<<<< HEAD
-	output, err := t.shell.ExecSilentWithTimeout("docker", []string{"--version"}, 5*time.Second)
-	if err != nil {
-		return fmt.Errorf("docker version check failed: %v", err)
-	}
-	dockerVersion := extractVersion(output)
-	if dockerVersion != "" && compareVersion(dockerVersion, constants.MinimumVersionDocker) < 0 {
-		return fmt.Errorf("docker version %s is below the minimum required version %s", dockerVersion, constants.MinimumVersionDocker)
-=======
 	isColimaMode := t.configHandler.GetString("vm.driver") == "colima"
 
 	if !isColimaMode {
-		output, err := t.shell.ExecSilentWithTimeout("docker", []string{"version", "--format", "{{.Client.Version}}"}, 5*time.Second)
+		output, err := t.shell.ExecSilentWithTimeout("docker", []string{"--version"}, 5*time.Second)
 		if err != nil {
 			return fmt.Errorf("docker version check failed: %v", err)
 		}
@@ -161,7 +148,6 @@
 		if dockerVersion != "" && compareVersion(dockerVersion, constants.MinimumVersionDocker) < 0 {
 			return fmt.Errorf("docker version %s is below the minimum required version %s", dockerVersion, constants.MinimumVersionDocker)
 		}
->>>>>>> fda2fb17
 	}
 
 	var dockerComposeVersion string
