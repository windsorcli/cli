package services

import (
	"fmt"
	"os"
	"strconv"
	"strings"

	"github.com/compose-spec/compose-go/types"
	"github.com/windsorcli/cli/pkg/constants"
	"github.com/windsorcli/cli/pkg/di"
)

// LocalstackService is a service struct that provides Localstack-specific utility functions
type LocalstackService struct {
	BaseService
}

// NewLocalstackService is a constructor for LocalstackService
func NewLocalstackService(injector di.Injector) *LocalstackService {
	return &LocalstackService{
		BaseService: BaseService{
			injector: injector,
			name:     "aws",
		},
	}
}

// GetComposeConfig constructs and returns a Docker Compose configuration for the Localstack service.
// It retrieves the context configuration, checks for a Localstack authentication token, and determines
// the appropriate image to use. It also gathers the list of Localstack services to enable, constructs
// the full domain name, and sets up the service configuration with environment variables, labels, and
// port settings. If an authentication token is present, it adds it to the service secrets.
func (s *LocalstackService) GetComposeConfig() (*types.Config, error) {
	contextConfig := s.configHandler.GetConfig()
	localstackAuthToken := os.Getenv("LOCALSTACK_AUTH_TOKEN")

	image := constants.DEFAULT_AWS_LOCALSTACK_IMAGE
	if localstackAuthToken != "" {
		image = constants.DEFAULT_AWS_LOCALSTACK_PRO_IMAGE
	}

	servicesList := ""
	if contextConfig.AWS.Localstack.Services != nil {
		servicesList = strings.Join(contextConfig.AWS.Localstack.Services, ",")
	}

	tld := s.configHandler.GetString("dns.domain", "test")
	fullName := s.name + "." + tld

	port, err := strconv.ParseUint(constants.DEFAULT_AWS_LOCALSTACK_PORT, 10, 32)
	if err != nil {
		return nil, fmt.Errorf("invalid port format: %w", err)
	}
	port32 := uint32(port)

	services := []types.ServiceConfig{
		{
			Name:          fullName,
			ContainerName: fullName,
			Image:         image,
			Restart:       "always",
			Environment: map[string]*string{
				"ENFORCE_IAM":   ptrString("1"),
				"PERSISTENCE":   ptrString("1"),
				"IAM_SOFT_MODE": ptrString("0"),
				"DEBUG":         ptrString("0"),
				"SERVICES":      ptrString(servicesList),
			},
			Labels: map[string]string{
				"role":       "aws",
				"managed_by": "windsor",
			},
			Ports: []types.ServicePortConfig{
				{
					Target:    port32,
					Published: constants.DEFAULT_AWS_LOCALSTACK_PORT,
					Protocol:  "tcp",
				},
			},
		},
	}

<<<<<<< HEAD
=======
	// If the localstack auth token is set, add it to the environment
>>>>>>> 460e9d22
	if localstackAuthToken != "" {
		services[0].Environment["LOCALSTACK_AUTH_TOKEN"] = ptrString("${LOCALSTACK_AUTH_TOKEN}")
	}

	return &types.Config{Services: services}, nil
}

// Ensure LocalstackService implements Service interface
var _ Service = (*LocalstackService)(nil)<|MERGE_RESOLUTION|>--- conflicted
+++ resolved
@@ -81,10 +81,6 @@
 		},
 	}
 
-<<<<<<< HEAD
-=======
-	// If the localstack auth token is set, add it to the environment
->>>>>>> 460e9d22
 	if localstackAuthToken != "" {
 		services[0].Environment["LOCALSTACK_AUTH_TOKEN"] = ptrString("${LOCALSTACK_AUTH_TOKEN}")
 	}
