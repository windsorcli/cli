--- conflicted
+++ resolved
@@ -329,7 +329,7 @@
 		// Then terraform apply should be called with parallelism flag
 		foundApplyWithParallelism := false
 		for _, cmd := range capturedCommands {
-			if len(cmd) >= 3 && cmd[1] == "apply" && cmd[2] == "-parallelism=5" {
+			if len(cmd) >= 5 && cmd[2] == "apply" && cmd[4] == "-parallelism=5" {
 				foundApplyWithParallelism = true
 				break
 			}
@@ -509,7 +509,6 @@
 			t.Fatalf("Expected error to contain %q, got %q", expectedError, err.Error())
 		}
 	})
-<<<<<<< HEAD
 
 	t.Run("ErrorRemovingBackendOverride", func(t *testing.T) {
 		stack, mocks := setup(t)
@@ -523,48 +522,6 @@
 		expectedError := "error removing backend_override.tf"
 		if !strings.Contains(err.Error(), expectedError) {
 			t.Fatalf("Expected error to contain %q, got %q", expectedError, err.Error())
-		}
-	})
-
-	t.Run("SuccessWithParallelism", func(t *testing.T) {
-		stack, mocks := setup(t)
-
-		// Set up components with parallelism
-		mocks.Blueprint.GetTerraformComponentsFunc = func() []blueprintv1alpha1.TerraformComponent {
-			return []blueprintv1alpha1.TerraformComponent{
-				{
-					Source:      "source1",
-					Path:        "module/path1",
-					FullPath:    filepath.Join(os.Getenv("WINDSOR_PROJECT_ROOT"), ".windsor", ".tf_modules", "remote", "path"),
-					Parallelism: ptrInt(3),
-				},
-			}
-		}
-
-		// Track terraform commands to verify parallelism flag
-		var capturedCommands [][]string
-		mocks.Shell.ExecProgressFunc = func(message string, command string, args ...string) (string, error) {
-			if command == "terraform" {
-				capturedCommands = append(capturedCommands, append([]string{command}, args...))
-			}
-			return "", nil
-		}
-
-		// When the stack is brought down
-		if err := stack.Down(); err != nil {
-			t.Errorf("Expected Down to return nil, got %v", err)
-		}
-
-		// Then terraform destroy should be called with parallelism flag
-		foundDestroyWithParallelism := false
-		for _, cmd := range capturedCommands {
-			if len(cmd) >= 4 && cmd[1] == "destroy" && cmd[2] == "-auto-approve" && cmd[3] == "-parallelism=3" {
-				foundDestroyWithParallelism = true
-				break
-			}
-		}
-		if !foundDestroyWithParallelism {
-			t.Errorf("Expected terraform destroy command with -parallelism=3, but it was not found in captured commands: %v", capturedCommands)
 		}
 	})
 
@@ -597,6 +554,4 @@
 
 func ptrInt(i int) *int {
 	return &i
-=======
->>>>>>> 5eb841ec
 }